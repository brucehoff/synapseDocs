---
title: "Wikis"
layout: article
 excerpt: Create wikis to provide narrative content for your research. 
category: howto
---

<style>
#image {
    width: 35%;
}
#tableImage {
    width: 65%;
}
#tableImage:hover {
    transform: scale(3.0);
    outline: 1px solid #1e7098;
}
#image:hover {
    transform: scale(3.0);
    outline: 1px solid #1e7098;
}
</style>

# Overview

`Wikis` are available in Synapse both on the `Project` level and on `Files/Folders` to provide a space to build narrative content to describe the research. 
Every project has a Wiki tab where you can build pages and a hierarchy of subpages as you would with any website. These pages can be reordered through the Edit Order button below the Wiki pages, to change both the hierarchy and the order of pages within a particular level.  

`Wikis` can also be added to `Folders` and `Files` allowing additional content documentation. `Wikis`, whether they are under the Wiki tab or on a folder, are built in the same way and enables incorporation of highly customized content including, but not limited to: images, tables, code blocks, LaTeX formatted equations, and scholarly references. In addition, Synapse-specific widgets lets you embed dynamic content based on other resources stored in Synapse. 

## Creating, editing, and deleting a Wiki


### Using the Synapse web portal
<<<<<<< HEAD
After creating a new project, select the Wiki tab. Start a `Wiki` through the Tools menu by selecting the 'Edit Project Wiki' function. Content in this first `Wiki` becomes your `Project`'s home page. Go to the Tools menu to add subpages to your `Wiki`. These will appear as links on the left side of your home page. Adding a `Wiki` to a `Folder` or `File` is done in a similar manner by selecting 'Edit Folder/File Wiki'. Content added to a `Wiki` can be Previewed before Saving. Each version of a saved `Wiki` is visible under Wiki History where older versions can be restored. To delete a `Wiki` select 'Delete Wiki Page' under Tools.  
=======
After creating a new project, select the Wiki tab. Start a `Wiki` through the Tools menu by selecting the 'Edit Project Wiki' function. Content in this first `Wiki` becomes your `Project`'s home page. Go to the Tools menu to add subpages to your `Wiki`. These will appear as links on the left side of your home page. Adding a `Wiki` to a `Folder` or `File` is done in a similar manner by selecting 'Edit Folder/File Wiki'. Content added to a `Wiki` can be previewed before saving. Each version of a saved `Wiki` is visible under Wiki History where older versions can be restored. To delete a `Wiki` select 'Delete Wiki Page' under Tools.  
>>>>>>> 7f1d2fd3

Select **Tools** then select **Edit Project/Folder/File wiki** 

<img src="/assets/images/wiki_editprojectwiki.png">

### Using R/Python
{% tabs %} 
{% tab Command %}
{% highlight bash %} 
The command line client does not support the creation of Wiki content. We suggest using (to get to the webpage of the project) `synapse onweb syn###` where `syn###` is the Synapse Id of your created project. Then editing the Wiki using the web client. 
{% endhighlight %} 
{% endtab %}

{% tab Python %} 
{% highlight python %}
projWiki = Wiki(title='Data Summary', owner = myProj) 
markdown = '''* Cell growth look normally distributed. There is evidence of inverse growth between these two cell lines ''' 
projWiki['markdown'] = markdown 
projWiki = syn.store(projWiki) 
{% endhighlight %} 
{% endtab %}

{% tab R %} 
{% highlight r %} 
library(synapseClient); 
placeholderText <- "* Cell growth look normally distributed\n* There is evidence of inverse growth between these two cell lines." 
wiki <- WikiPage(owner=myProject, title="Analysis summary", markdown=placeholderText) 
wiki <- synStore(wiki) 
{%endhighlight %} 
{% endtab %}

{% endtabs %}

## Governance
`Wiki` pages do not have `Conditions for Use` as a feature. Therefore, **do not** put any protected human data (`Controlled Data`) in Synapse `Wikis`. See the Synapse Data Use Procedure document for [details](https://s3.amazonaws.com/static.synapse.org/governance/SageBionetworksSynapseTermsandConditionsofUse.pdf?v=4){:target="_blank"}.

## Wiki Features

### Markdown language
The layout and text of a `Wiki` can be customized using Wiki markdown language. A Formatting Guide is available within the Wiki editing window. For additional markdown functions see [Markdown in Synapse](https://www.synapse.org/#!Wiki:syn2467792/ENTITY/64247){:target="_blank"}. Useful markdown shortcuts are available as separate tools, including: heading, bold, italic, strike-through, code block, sub and superscript. 

### Tables in Markdown

To create a table you separate the columns by the pipe character (\|).  A Header can be added by separating the first row by dashes (-).  A header allows the table to be sorted by each column.  A simple table would be created by the following markdown.

    ````
     Header 1 | Header 2 | Header 3 |
    --- | --- | --- |
     a  |  b  |  c  |
    ````


For more table settings see the formatting guide at the top of the wiki editor.

{% include tip.html content="To insert large amounts of text, use the widget \"Table: Paste tabular data\" (see all widgets below)." %}

### Attachments, links and tagging
Files, images and videos can be attached to a `Wiki`. This may be content on from the web, your desktop, or `Files` already uploaded to Synapse. Links can be added to content available from any source with a url or to a Synapse users profile through the Tag someone widget, or by typing @ - just enter the Synapse username in the dialog that appears.

### Additional Widgets

On the project Wiki page, go to 'Tools' and click on 'Edit Project Wiki'

See the 'Insert' list for the following widgets to customize your Wiki design. 
<img src="/assets/images/wiki_insertwidget.png">

{% include tip.html content="To edit widgets after they have been added to the wiki, see the widget edit button in the upper left hand corner of the Wiki editing window." %}

{:.markdown-table}
| Widget | Hover over the image to see what the widget will look like when embedded in your project |
| -- | :--: | 
| **References** <br/> Create a reference list by linking to papers using the References widget | <img id="image" src="/assets/images/wiki_reference.png"> |
| **File Preview** <br/> Embeds a preview window for csv, txt and image files||
| **Provenance** <br/> Embeds the provenance graph created for a file |  <img id="image" src="/assets/images/wiki_provenance.png"> |
| **Table of Contents** <br/> Creates a content list that links to sections of the wiki based on headers and subheaders |  <img id="image" src="/assets/images/wiki_tableofcontents.png"> |
| **Entity List** <br/> A list of Synapse `Folders`, `Files` or `Tables` can be easily created by browsing to the Synapse location or searching by entity name or Synapse ID. The table lists entity name, date entity was created, who created it, and for `Files` and `Tables` - version and version notes|  <img id="tableImage" src="/assets/images/wiki_entitylist.png"> |
| **Table: Paste tabular data** <br/> A table can be created of any data by pasting tab delimited content into this widget window.  |  <img id="image" src="/assets/images/wiki_tablepastetabular.png"> |
| **Table: Query on a Synapse `Table`** <br/> Provides a Query for any Synapse `Table` and displays the information in the`Wiki`. |  <img id="tableImage" src="/assets/images/wiki_queryonsyntable.png"> |
| **Query on `Files`/`Folders`** <br/> Provides a Query based an annotations (need link) added to `Files` and `Folders`. Columns in the Query table can be renamed and ordered through the 'Add Column Renderer' | <img id="tableImage" src="/assets/images/wiki_tablequeryonfiles.png"> |
| **Button Link** <br/> Insert a button that links to content within Synapse or elsewhere. **Tip:** buttons can be colored purple by adding `'&highlight=true'` to the end of the widget markdown |<img id="image" src="/assets/images/wiki_insertbutton.png">|
| **Join Team Button** <br/> Provide a button for people to join Synapse [Teams](/articles/teams.html) | <img id="image" src="/assets/images/wiki_jointeambutton.png"> |
| **Team Badge** <br/> Creates a link to the `Team` profile | <img id="image" src="/assets/images/wiki_teambadge.png"> |
| **Genome Browser** <br/> You can add a [Biodalliance genome browser](http://www.biodalliance.org) using tracks from files uploaded to Synapse or from external sources. Choose between Human or Mouse and adjust your tracks for height and color. See the Biodalliance Setup page for [more information](https://www.synapse.org/#!StandaloneWiki:GenomeBrowser) | <img id="image" src="/assets/images/wiki_genomebrowser.png"> |
| **Video** <br/> Video, Vimeo Video, and YouTube Video insert a video from various sources. | <img id="image" src="/assets/images/wiki_video.png"> | 

<br> 

### See Also
[Discussion](/articles/discussion.html)<|MERGE_RESOLUTION|>--- conflicted
+++ resolved
@@ -1,9 +1,7 @@
 ---
 title: "Wikis"
 layout: article
- -excerpt: Create wikis to provide narrative content for your research. -
+excerpt: Create wikis to provide narrative content for your research.
 category: howto
 ---
 
@@ -35,11 +33,8 @@
 
 
 ### Using the Synapse web portal
-<<<<<<< HEAD
-After creating a new project, select the Wiki tab. Start a `Wiki` through the Tools menu by selecting the 'Edit Project Wiki' function. Content in this first `Wiki` becomes your `Project`'s home page. Go to the Tools menu to add subpages to your `Wiki`. These will appear as links on the left side of your home page. Adding a `Wiki` to a `Folder` or `File` is done in a similar manner by selecting 'Edit Folder/File Wiki'. Content added to a `Wiki` can be Previewed before Saving. Each version of a saved `Wiki` is visible under Wiki History where older versions can be restored. To delete a `Wiki` select 'Delete Wiki Page' under Tools.  
-=======
 After creating a new project, select the Wiki tab. Start a `Wiki` through the Tools menu by selecting the 'Edit Project Wiki' function. Content in this first `Wiki` becomes your `Project`'s home page. Go to the Tools menu to add subpages to your `Wiki`. These will appear as links on the left side of your home page. Adding a `Wiki` to a `Folder` or `File` is done in a similar manner by selecting 'Edit Folder/File Wiki'. Content added to a `Wiki` can be previewed before saving. Each version of a saved `Wiki` is visible under Wiki History where older versions can be restored. To delete a `Wiki` select 'Delete Wiki Page' under Tools.  
->>>>>>> 7f1d2fd3
+
 
 Select **Tools** then select **Edit Project/Folder/File wiki** 
 
