---
title: "Wikis"
layout: article
excerpt: Create wikis to provide narrative content for your research.
category: howto
---

<style>
#image {
    width: 35%;
}
#tableImage {
    width: 65%;
}
#tableImage:hover {
    transform: scale(3.0);
    outline: 1px solid #1e7098;
}
#image:hover {
    transform: scale(3.0);
    outline: 1px solid #1e7098;
}
</style>

# Overview

`Wikis` provide a space to write narrative content to describe a project or content within the project. They are available in Synapse on `Projects`, `Folders`, and `Files`. Every `Project` has a separate Wiki tab where you can create pages and a hierarchy of sub-pages.

`Wikis` can also be added to `Folders` and `Files` allowing additional content documentation. `Wikis`, whether they are under the Wiki tab or on a folder, are built in the same way and enables incorporation of highly customized content including, but not limited to: images, tables, code blocks, LaTeX formatted equations, and scholarly references. In addition, Synapse-specific widgets lets you embed dynamic content based on other resources stored in Synapse.

Wikis inherit their sharing settings from the object they are associated with (a Project, Folder, or File), and cannot have separate sharing settings from that object. Anyone (including viewers who are not logged into Synapse if the Project is shared with the public) who has 'View' permissions or greater can see the content of the Wiki page if the object is shared with them.

## Creating, Editing, and Deleting a Wiki

### Through a Web Browser

After creating a new project, select the Wiki tab. Start a `Wiki` through the Tools menu by selecting the 'Edit Project Wiki' function. Content in this first `Wiki` becomes your `Project`'s home page. Go to the Tools menu to add subpages to your `Wiki`. These will appear as links on the left side of your home page. Adding a `Wiki` to a `Folder` or `File` is done in a similar manner by selecting 'Edit Folder/File Wiki'. Content added to a `Wiki` can be previewed before saving. Each version of a saved `Wiki` is visible under Wiki History where older versions can be restored. To delete a `Wiki` select 'Delete Wiki Page' under Tools.  

Use the **Tools** menu and then select **Edit Project/Folder/File wiki**

![Edit Wiki Location](../assets/images/wiki_editprojectwiki.png)

##### Command Line

The command line client does not support the creation of Wiki content. We suggest using (to get to the webpage of the project) `synapse onweb syn###` where `syn###` is the Synapse Id of your created project. Then editing the Wiki using the web client.

##### Python

```python
projWiki = Wiki(title='Data Summary', owner = myProj)
markdownText = '''* Cell growth look normally distributed. There is evidence of inverse growth between these two cell lines '''
projWiki['markdown'] = markdownText
projWiki = syn.store(projWiki)
```

##### R

```r
library(synapser)
synLogin()
markdownText <- "* Cell growth look normally distributed\n* There is evidence of inverse growth between these two cell lines."
wiki <- Wiki(owner="syn123", title="Analysis summary", markdown=markdownText)
wiki <- synStore(wiki)
```

## Wiki Subpages

A `Project` Wiki can have subpages, which will appear nested below the main Wiki page. This will also create a navigation bar on the right side of the page that lists the Wiki subpages in the order they were created. Links to wiki subpages include the `Project` ID, the wiki path, and the ID of the wiki page, e.g. https://www.synapse.org/#!Synapse:syn150935/wiki/27376. The subpage ID can be found in the browser URL bar when the subpage is viewed.

To add a subpage, use the **Tools** menu and then click "Add Wiki Subpage". You can then edit this sub-page like any other Wiki page through the **Tools** menu and "Edit Project Wiki".

These pages can be reordered through the Edit Order button below the Wiki page navigation bar to change both the hierarchy and the order of pages within a particular level.

## Wiki Markdown Language
<<<<<<< HEAD
=======

>>>>>>> 132c15ee
The layout and text of a `Wiki` can be customized using standard Markdown notation. A Formatting Guide is available within the Wiki editing window. For a reference of Markdown formatting see the [Markdown Formatting Guide](https://www.synapse.org/#!Wiki:syn2467792/ENTITY/64247). Useful Markdown shortcuts are available in the Wiki Editor in a tool bar including: heading, bold, italic, strike-through, code block, sub and superscript. Links can be added to content available from any source with a URL.

## Wiki Widgets

Widgets are Synapse features that supplement the Markdown text that can be typed into the Wiki editor. These include inserting images, tagging individuals, querying tables, and many more. See the 'Insert' menu while in the Wiki editor for the list of widgets to customize your Wiki.

See the 'Insert' list for the following widgets to customize your Wiki design.

![Wiki insert widget](../assets/images/wiki_insertwidget.png)

{% include tip.html content="To edit widgets after they have been added to the wiki, see the widget edit button in the upper left hand corner of the Wiki editing window." %}

{:.markdown-table}
| Widget | Hover over the image to see what the widget will look like when embedded in your project |
| -- | :--: |
| **References** <br/> Create a reference list by linking to papers using the References widget | <img id="image" src="../assets/images/wiki_reference.png"> |
| **File Preview** <br/> Embeds a preview window for csv, txt and image files||
| **Provenance** <br/> Embeds the provenance graph created for a file |  <img id="image" src="../assets/images/wiki_provenance.png"> |
| **Table of Contents** <br/> Creates a content list that links to sections of the wiki based on headers and subheaders |  <img id="image" src="../assets/images/wiki_tableofcontents.png"> |
| **Entity List** <br/> A list of Synapse `Folders`, `Files` or `Tables` can be easily created by browsing to the Synapse location or searching by entity name or Synapse ID. The table lists entity name, date entity was created, who created it, and for `Files` and `Tables` - version and version notes|  <img id="tableImage" src="../assets/images/wiki_entitylist.png"> |
| **Table: Paste tabular data** <br/> A table can be created of any data by pasting tab delimited content into this widget window.  |  <img id="image" src="../assets/images/wiki_tablepastetabular.png"> |
| **Table: Query on a Synapse `Table`** <br/> Provides a Query for any Synapse `Table` and displays the information in the`Wiki`. |  <img id="tableImage" src="../assets/images/wiki_queryonsyntable.png"> |
| **Query on `Files`/`Folders`** <br/> Provides a Query based an annotations (need link) added to `Files` and `Folders`. Columns in the Query table can be renamed and ordered through the 'Add Column Renderer' | <img id="tableImage" src="../assets/images/wiki_tablequeryonfiles.png"> |
| **Button Link** <br/> Insert a button that links to content within Synapse or elsewhere. **Tip:** buttons can be colored purple by adding `'&highlight=true'` to the end of the widget markdown |<img id="image" src="../assets/images/wiki_insertbutton.png">|
| **Join Team Button** <br/> Provide a button for people to join Synapse [Teams](teams.md) | <img id="image" src="../assets/images/wiki_jointeambutton.png"> |
| **Team Badge** <br/> Creates a link to the `Team` profile | <img id="image" src="../assets/images/wiki_teambadge.png"> |
| **Genome Browser** <br/> You can add a [Biodalliance genome browser](http://www.biodalliance.org) using tracks from files uploaded to Synapse or from external sources. Choose between Human or Mouse and adjust your tracks for height and color. See the Biodalliance Setup page for [more information](genome_browser.md) | <img id="image" src="../assets/images/wiki_genomebrowser.png"> |
| **Video** <br/> Video, Vimeo Video, and YouTube Video insert a video from various sources. | <img id="image" src="../assets/images/wiki_video.png"> |

## Tagging Synapse Users

A Synapse user can be tagged by using the 'Tag someone' Widget from the 'Insert' menu. This displays a user badge which can be clicked on to visit the users' profile page. You can also do this by typing '@' while editing a Wiki by entering the Synapse username or part of their full name in the dialog that appears.

## Governance

{% include important.html content="Wiki pages do not have specific Conditions for Use. Do not put any protected human data (Controlled Data) in Synapse Wikis." %}

See the Synapse Data Use Procedure document for [details](https://s3.amazonaws.com/static.synapse.org/governance/SageBionetworksSynapseTermsandConditionsofUse.pdf?v=4).

## See Also

[Discussion](discussion.md)<|MERGE_RESOLUTION|>--- conflicted
+++ resolved
@@ -72,10 +72,7 @@
 These pages can be reordered through the Edit Order button below the Wiki page navigation bar to change both the hierarchy and the order of pages within a particular level.
 
 ## Wiki Markdown Language
-<<<<<<< HEAD
-=======
 
->>>>>>> 132c15ee
 The layout and text of a `Wiki` can be customized using standard Markdown notation. A Formatting Guide is available within the Wiki editing window. For a reference of Markdown formatting see the [Markdown Formatting Guide](https://www.synapse.org/#!Wiki:syn2467792/ENTITY/64247). Useful Markdown shortcuts are available in the Wiki Editor in a tool bar including: heading, bold, italic, strike-through, code block, sub and superscript. Links can be added to content available from any source with a URL.
 
 ## Wiki Widgets
