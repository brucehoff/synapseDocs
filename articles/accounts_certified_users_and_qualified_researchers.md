---
title: "Accounts, Certified Users and Qualified Researchers"
layout: article
excerpt: Find out about the different levels of users and the privileges associated with each type of credential. 
---

### About Accounts, Certification and Qualified Researchers
There are three levels of user credentials in Synapse: anonymous, registered, and certified. 
The table below summarizes the user privileges for each level.  

<table class="markdown-table border text-align-center">
<tr><th></th><th>  Anonymous  </th><th> Registered  </th><th> Certified</th></tr>
<tr><td>Browse Public Project Catalog  </td><td>  X </td><td>  X  </td><td> X </td></tr>
<tr><td>Browse Public File Catalog  </td><td>  X </td><td>  X  </td><td> X</td></tr>
<tr><td>Create a Project  </td><td>    </td><td>  X  </td><td> X</td></tr>
<tr><td>Add Wiki Content  </td><td>    </td><td>  X  </td><td> X</td></tr>
<tr><td>Download Files/Tables* </td><td>    </td><td>  X  </td><td> X</td></tr>
<tr><td>Upload Files/Tables </td><td>    </td><td>    </td><td> X</td></tr>
<tr><td>Add Provenance </td><td>    </td><td>     </td><td> X</td></tr>
</table>


A user's ability to download files/tables depends on his/her credentials and, additionally, on the user fulfilling the _Conditions for Use_ of the file/table they wish to access. For example, some files/tables may require you to complete and sign a Data Use Agreement prior to download. 

## Privileges and Responsibilities
Synapse users are solely responsible for their action on Synapse. They are expected to abide by the [Synapse Terms and Conditions of Use](https://s3.amazonaws.com/static.synapse.org/governance/SageBionetworksSynapseTermsandConditionsofUse.pdf?v=4){:target="_blank"} and guiding principles for responsible research as described in the Synapse Governance documents, and reaffirmed in the Synapse Awareness and Ethics Pledge. Please contact the Synapse Access and Compliance Team (ACT@synapse.org) if you have any question regarding Synapse governance.
The general Terms of Use for Synapse include agreement to use Data ethically and responsibly; to protect the privacy and confidentiality of all sample contributors; not discriminate, identify, or re-contact individuals or groups represented by the Data; keep personal information private and secure from any potential abuses and to comply with all applicable laws and regulations (federal, tribal and local).
Synapse operates under a complete [governance process](https://www.synapse.org/#!Help:Governance){:target="_blank"} that includes the right of audit and external reviews. Please contact the Synapse Access and Compliance team (act@synapse.org) if you you have any questions or concerns.
**By using Synapse you consent to all Synapse governance policies and procedures.**


## Anonymous user
Anyone can browse Synapse anonymously to review the platform features and resources, including the catalog of public `Projects` and `Files/Tables`. However, anonymous users cannot create `Projects` in Synapse, add Wiki content, nor can they upload or download `Files` or `Tables`. 

## Registered user
<<<<<<< HEAD

Registered Synapse users can create `Projects` and `Wikis`. They can collaborate with other registered Synapse users and create teams. Registered users can download open access content like data, code, and results, and request access to Controlled Use content. Access to Controlled Use content is granted to investigators who fulfill additional conditions as described in the 'Conditions for Use' for that content. 
=======
Registered Synapse users can create `Projects` and `Wikis`. They can collaborate with other registered Synapse users and create teams. Registered users can download open access content like data, code, and results, and request access to Controlled Use content. Access to Controlled Use content is granted to investigators who fulfill additional conditions as described in the 'Conditions for Use' for that content. Examples of are to be a Synapse Certified user (see below) or provide an intended data use statement.
Registering is easy. Anyone over the age of 13 may register for a Synapse account. All you have to do is click on the "Register for a Synapse Account" icon, (1) enter your email, and first and last names in the dialog that appears, (2) read and agree to the [Synapse Terms and Conditions of Use](https://s3.amazonaws.com/static.synapse.org/governance/SageBionetworksSynapseTermsandConditionsofUse.pdf?v=4) and (3) look out for an email with the password setup instructions. Once you have an account you can edit your profile description directly in Synapse and/or by importing profile information from your [LinkedIn](https://www.linkedin.com) account.
>>>>>>> 9891f657

<form action="https://www.synapse.org/#!RegisterAccount:0">
    <input type="submit" value="Register">
</form>
	
## Certified user
<<<<<<< HEAD

Certified users are authorized to use the full Synapse functionality. In order to ensure that users wishing to interact more freely within Synapse are familiar with the [Synapse Commons Data Use Procedure](https://s3.amazonaws.com/static.synapse.org/governance/SynapseCommonsDataUseProcedure.pdf?v=4), **users must pass a short quiz (15 questions, approximately 20 minutes) to become Synapse certified.**
=======
Certified users are authorized to use the full Synapse functionality. In order to ensure that users wishing to interact more freely within Synapse are familiar with the [Synapse Commons Data Use Procedure](https://s3.amazonaws.com/static.synapse.org/governance/SynapseCommonsDataUseProcedure.pdf?v=4), **users must pass a short quiz on the content of this tutorial (15 questions, approximately 20 minutes) to become Synapse certified.**
Like registered users, Synapse certified users can create `Projects` and construct `Wikis`, download open access content, and request access to Controlled Use content. To access Controlled Data, certified users must fulfill the specific requirements described in the 'Conditions for Use' for that data.
Certified users can also upload content (e.g., `Files`, `Tables`) and can set the provenance relationships connecting this content.
>>>>>>> 9891f657

<form action="https://www.synapse.org/#!Quiz:">
    <input type="submit" value="Become a Certified User">
</form>


## Qualified researchers
A Synapse Qualified Researcher is a _**Certified User**_ with a _**validated user profile**_.  Synapse Qualified Researchers are eligible to request access to Bridge data (data collected in research studies conducted via self-guided mobile applications.) 

_**Become a Synapse certified user**_. Follow the instructions above to become a Synapse Certified user. 

_**Get your profile validated**_.  Go to your user profile page (click your name/picture on upper banner of the screen to get there) and use the links in the purple validation box:

1.	Confirm your user profile is complete (your full name, current affiliation, and city/country)
2.	Link to your ORCID profile (make sure your profile is public and populate it with at least one piece of information about yourself)
3.	Sign the Oath
4.	Submit validation documentation to the Synapse Access and Compliance team. Acceptable forms of documentation, in English, are:
     •	    A letter from a signing official on letterhead attesting to your identity (template here) OR
     •	    A notarized letter attesting to your identity (template here) OR
     •	    A copy of your professional license (e.g., a photocopy of your medical license)
Please note that a copy of a work identification badge is not an accepted form of identity documentation.

You will receive a notification email once your account information has been verified and a badge will appear on your Synapse profile page. 

<|MERGE_RESOLUTION|>--- conflicted
+++ resolved
@@ -34,27 +34,15 @@
 Anyone can browse Synapse anonymously to review the platform features and resources, including the catalog of public `Projects` and `Files/Tables`. However, anonymous users cannot create `Projects` in Synapse, add Wiki content, nor can they upload or download `Files` or `Tables`. 
 
 ## Registered user
-<<<<<<< HEAD
+Registered Synapse users can create `Projects` and `Wikis`. They can collaborate with other registered Synapse users and create teams. Registered users can download open access content like data, code, and results, and request access to Controlled Use content. Access to Controlled Use content is granted to investigators who fulfill additional conditions as described in the 'Conditions for Use' for that content. 
 
-Registered Synapse users can create `Projects` and `Wikis`. They can collaborate with other registered Synapse users and create teams. Registered users can download open access content like data, code, and results, and request access to Controlled Use content. Access to Controlled Use content is granted to investigators who fulfill additional conditions as described in the 'Conditions for Use' for that content. 
-=======
-Registered Synapse users can create `Projects` and `Wikis`. They can collaborate with other registered Synapse users and create teams. Registered users can download open access content like data, code, and results, and request access to Controlled Use content. Access to Controlled Use content is granted to investigators who fulfill additional conditions as described in the 'Conditions for Use' for that content. Examples of are to be a Synapse Certified user (see below) or provide an intended data use statement.
-Registering is easy. Anyone over the age of 13 may register for a Synapse account. All you have to do is click on the "Register for a Synapse Account" icon, (1) enter your email, and first and last names in the dialog that appears, (2) read and agree to the [Synapse Terms and Conditions of Use](https://s3.amazonaws.com/static.synapse.org/governance/SageBionetworksSynapseTermsandConditionsofUse.pdf?v=4) and (3) look out for an email with the password setup instructions. Once you have an account you can edit your profile description directly in Synapse and/or by importing profile information from your [LinkedIn](https://www.linkedin.com) account.
->>>>>>> 9891f657
 
 <form action="https://www.synapse.org/#!RegisterAccount:0">
     <input type="submit" value="Register">
 </form>
 	
 ## Certified user
-<<<<<<< HEAD
-
 Certified users are authorized to use the full Synapse functionality. In order to ensure that users wishing to interact more freely within Synapse are familiar with the [Synapse Commons Data Use Procedure](https://s3.amazonaws.com/static.synapse.org/governance/SynapseCommonsDataUseProcedure.pdf?v=4), **users must pass a short quiz (15 questions, approximately 20 minutes) to become Synapse certified.**
-=======
-Certified users are authorized to use the full Synapse functionality. In order to ensure that users wishing to interact more freely within Synapse are familiar with the [Synapse Commons Data Use Procedure](https://s3.amazonaws.com/static.synapse.org/governance/SynapseCommonsDataUseProcedure.pdf?v=4), **users must pass a short quiz on the content of this tutorial (15 questions, approximately 20 minutes) to become Synapse certified.**
-Like registered users, Synapse certified users can create `Projects` and construct `Wikis`, download open access content, and request access to Controlled Use content. To access Controlled Data, certified users must fulfill the specific requirements described in the 'Conditions for Use' for that data.
-Certified users can also upload content (e.g., `Files`, `Tables`) and can set the provenance relationships connecting this content.
->>>>>>> 9891f657
 
 <form action="https://www.synapse.org/#!Quiz:">
     <input type="submit" value="Become a Certified User">
