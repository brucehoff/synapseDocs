--- conflicted
+++ resolved
@@ -88,11 +88,7 @@
 
 
 #### Uploading a New Version of a File
-<<<<<<< HEAD
-If you'd like to upload a new version of a `File`, the easiest way to do this is to use the same file name and store it in the same location (e.g., the same `parentId`), therefore uploading a new version follows the same steps as uploading a file for the first time. **The only major difference is the practice of adding a comment to the new version in order to easily track differences at a glance**. The example file `raw_data.txt` will now have a version of `2` and a comment describing the change. 
-=======
 To upload a new version of a `File`, the easiest way to do this is to use the same file name and store it in the same location (e.g., the same `parentId`), therefore uploading a new version follows the same steps as uploading a file for the first time. **The only major difference is the practice of adding a comment to the new version in order to easily track differences at a glance**. The example file `raw_data.txt` will now have a version of `2` and a comment describing the change. 
->>>>>>> 97107cf6
 
 {% tabs %}
 
@@ -108,11 +104,8 @@
 {% tab Python %}
 {% highlight python %}
 # Upload a new version of raw_data.txt 
-<<<<<<< HEAD
-=======
 from synapseclient import File
 
->>>>>>> 97107cf6
 file = File(path='/path/to/raw_data.txt', parent='syn12345')
 file.versionComment = "Added 5 random normally distributed numbers."
 file = syn.store(file)
@@ -143,15 +136,9 @@
 
 
 #### Updating Annotations/Provenance Without Changing Versions
-<<<<<<< HEAD
-When using the R or Python client to make changes to things other than file content, such as annotations or provenance, it is best practice to use the flag `forceVersion=False`. For command line, the commands `set-annotations` and `set-provenance` will update the metadata without creating a new version. Adding/updating annotations and provenance in the web client will not cause a version change.
-
-{% include note.html content="When adding or editing metadata on a file with the R or Python client, use forceVersion=False" %}
-=======
 Any change to a `File` will automatically update its version. If this isn't the desired behavior, such as minor cahnges to the metadata, you can set `forceVersion=False` with the Python or R clients. For command line, the commands `set-annotations` and `set-provenance` will update the metadata without creating a new version. Adding/updating annotations and provenance in the web client will also not cause a version change.
 
 {% include important.html content="Because Provenance is tracked by version, set forceVersion=False for minor changes to avoid breaking Provenance." %}
->>>>>>> 97107cf6
 
 **Setting annotations without changing version**
 
