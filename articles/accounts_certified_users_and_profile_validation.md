---
title: "User Types including Certified Users"
layout: article
excerpt: Find out about the three levels of Synapse users and the privileges and responsibilities associated with each level.
category: governance
order: 3
---

<a name="synapse-user-credentials"></a>

# About Accounts, Certification and Profile Validation

There are three levels of users in Synapse: `Anonymous`, `Registered`, and `Certified`.
The table below summarizes the user privileges for each level.  

<table class="markdown-table border text-align-center">
<tr><th></th><th>  Anonymous  </th><th> Registered  </th><th> Certified</th></tr>
<tr><td>Browse Public Project Catalog  </td><td>  X </td><td>  X  </td><td> X </td></tr>
<tr><td>Browse Public File Catalog  </td><td>  X </td><td>  X  </td><td> X</td></tr>
<tr><td>Create a Project  </td><td>    </td><td>  X  </td><td> X</td></tr>
<tr><td>Add Wiki Content  </td><td>    </td><td>  X  </td><td> X</td></tr>
<tr><td>Download Files/Tables* </td><td>    </td><td>  X  </td><td> X</td></tr>
<tr><td>Upload Files/Tables </td><td>    </td><td>    </td><td> X</td></tr>
<tr><td>Add Provenance </td><td>    </td><td>     </td><td> X</td></tr>
</table>


*Your ability to download a `File` or `Table` depends on your Synapse user type AND fulfilling the `Conditions for Use`, if any, of the `File` or `Table`.  

## User Responsibilities
<<<<<<< HEAD
You are solely responsible for your actions on Synapse. You are required to abide by the [Synapse Terms and Conditions of Use]( https://s3.amazonaws.com/static.synapse.org/governance/SageBionetworksSynapseTermsandConditionsofUse.pdf?v=4) and all policies and principles described in the [Synapse governance documents]({{site.url}}/articles/governance.html). We strongly encourage you to familiarize yourself with these documents. Please contact the Synapse Access and Compliance Team (<mailto:act@synapse.org>) if you have any questions.
=======
You are solely responsible for your actions on Synapse. You are required to abide by the [Synapse Terms and Conditions of Use]( https://s3.amazonaws.com/static.synapse.org/governance/SageBionetworksSynapseTermsandConditionsofUse.pdf?v=4){:target="_blank"} and all policies and principles described in the [Synapse governance documents](governance.md). We strongly encourage you to familiarize yourself with these documents. Please contact the Synapse Access and Compliance Team (<mailto:act@synapse.org>) if you have any questions.
>>>>>>> 2fbdaae0
{% include important.html content="By using Synapse you consent to all Synapse governance policies and procedures." %}

## About Creating, Updating, and Deleting Synapse Accounts
Anyone over the age of 13 may create a Synapse account. From your Synapse profile homepage, you can edit your profile information, update your email account, and change your password.
All user activity on Synapse is recorded for auditing purposes. So, although they can be updated, Synapse accounts cannot be deleted. All of your public activities are and will remain publically viewable. All of your activities within private projects are and will remain viewable to the people within that project.

<a name="anonymous-users"></a>

## Anonymous Users
Anyone can browse Synapse anonymously to review the platform features and resources, including the catalog of public `Projects`, `Files`, and `Tables`. However, `Anonymous Users` cannot create `Projects` in Synapse, add `Wiki` content, comment in a `Discussion Forums`, nor can they upload or download `Files` or `Tables`.

## Registered Users
`Registered Users` can create `Projects` and `Wikis`. They can collaborate with other `Registered Users` and create teams. `Registered Users` can download `Open Data` and, if they fulfill `Conditions for Use`,  `Controlled Data`.

<a href="https://www.synapse.org/register" class="btn btn-primary">Register</a>

## Certified Users
`Certified Users` are authorized to use the full Synapse functionality. In order to ensure that users wishing to interact more freely within Synapse are familiar with the [Synapse Commons Data Use Procedure](https://s3.amazonaws.com/static.synapse.org/governance/SynapseCommonsDataUseProcedure.pdf?v=4), **users must pass a short [quiz](https://www.synapse.org/#!Quiz:Certification) (15 questions, approximately 20 minutes) to become `Certified`.**

<a href="https://www.synapse.org/#!Quiz:" class="btn btn-primary">Become a Certified User</a>


## Validated Profile
`Certified Users` can apply to have their _**user profile validated**_.  A Synapse user with a `Validated Profile` is eligible to request access to Bridge data (data collected in research studies conducted via self-guided mobile applications.)

### Why Get Validated?
As a certified user with a validated profile, you can access more features and data.

A validated profile is one where your identity is established through a combination of your profile information, your ORCID, your signed oath, and an external credential. This profile validation enables greater transparency within the research community, promoting a reciprocal relationship between you and participants as data donors. You will need a validated profile prior to requesting access to data collected through research apps.

### Get Your Profile Validated  
Go to the settings area of your [Synapse profile homepage](https://www.synapse.org/#!Profile:v/settings) (click your name/picture on upper banner of the screen, then select Settings to get there) and use the links in the Profile Validation box:
1. Confirm your user profile is complete including **your full name, current affiliation, and city/country.**
1. Link to your ORCID profile. **Make sure your profile is public and populate it with at least one piece of information about yourself in addition to your name.**
1. Physically sign (in ink), initial, and submit the Synapse [Oath](../assets/other/oath.md)
1. Submit recent (current within the past month) identity attestation documentation. Acceptable forms of documentation, in English, are:
* A letter from a signing official on letterhead attesting to your identity. _Please note that you can not serve as your own signing official_ ([template here](../assets/other/signing_official_template.md)) OR
* A notarized letter attesting to your identity ([template here](../assets/other/notarized_letter_template.md)) OR
* A copy of your professional license (e.g., a photocopy of your medical license)
_Please note that a copy of a work or university identification badge is not an accepted form of identity attestation documentation._

You will receive a notification email when your profile has been validated and a badge will appear on your Synapse profile homepage.

### Acceptable Documentation for Identity Verification
Acceptable forms of documentation, in English, are:
* A letter from a signing official on letterhead attesting to your identity. _Please note that you can not serve as your own signing official_ ([template here](../assets/other/signing_official_template.md)) OR
* A notarized letter attesting to your identity ([template here](../assets/other/notarized_letter_template.md)) OR
* A copy of your professional license (e.g., a photocopy of your medical license)
_Please note that a copy of a work or university identification badge is not an accepted form of identity attestation documentation._<|MERGE_RESOLUTION|>--- conflicted
+++ resolved
@@ -28,11 +28,7 @@
 *Your ability to download a `File` or `Table` depends on your Synapse user type AND fulfilling the `Conditions for Use`, if any, of the `File` or `Table`.  
 
 ## User Responsibilities
-<<<<<<< HEAD
-You are solely responsible for your actions on Synapse. You are required to abide by the [Synapse Terms and Conditions of Use]( https://s3.amazonaws.com/static.synapse.org/governance/SageBionetworksSynapseTermsandConditionsofUse.pdf?v=4) and all policies and principles described in the [Synapse governance documents]({{site.url}}/articles/governance.html). We strongly encourage you to familiarize yourself with these documents. Please contact the Synapse Access and Compliance Team (<mailto:act@synapse.org>) if you have any questions.
-=======
-You are solely responsible for your actions on Synapse. You are required to abide by the [Synapse Terms and Conditions of Use]( https://s3.amazonaws.com/static.synapse.org/governance/SageBionetworksSynapseTermsandConditionsofUse.pdf?v=4){:target="_blank"} and all policies and principles described in the [Synapse governance documents](governance.md). We strongly encourage you to familiarize yourself with these documents. Please contact the Synapse Access and Compliance Team (<mailto:act@synapse.org>) if you have any questions.
->>>>>>> 2fbdaae0
+You are solely responsible for your actions on Synapse. You are required to abide by the [Synapse Terms and Conditions of Use]( https://s3.amazonaws.com/static.synapse.org/governance/SageBionetworksSynapseTermsandConditionsofUse.pdf?v=4) and all policies and principles described in the [Synapse governance documents](governance.md). We strongly encourage you to familiarize yourself with these documents. Please contact the Synapse Access and Compliance Team (<mailto:act@synapse.org>) if you have any questions.
 {% include important.html content="By using Synapse you consent to all Synapse governance policies and procedures." %}
 
 ## About Creating, Updating, and Deleting Synapse Accounts
