--- conflicted
+++ resolved
@@ -38,13 +38,9 @@
 
 Use the `Add People` feature to add collaborators individually or to add a [team of collaborators](/articles/teams.html).
 
-<<<<<<< HEAD
 <a name="share-files-folders-and-tables"></a>
 ## Sharing Files, Folders, and Tables
-=======
-<a name="share-content"></a>
-## Sharing Other Content
->>>>>>> 764e0c5b
+
 You can also adjust the sharing settings for `Folders`, `Files`, and `Tables` separately from their parent project. For example, you may wish to keep a particular folder private while you make the project more broadly available, or share drafts of individual files to collaborators privately prior to releasing publicly. 
 
 By default, all of the content residing within a project inherits the project sharing settings. However, you can override this inheritance by defining a `Local Sharing Setting` for that specific content. To do so, visit the content in question (Folder, File, or Table) and click on the `Tools` menu and then click on the `Sharing Setting` option for that content (the menu option will be labeled with the type of content, e.g. `Folder Sharing Settings` or `File Sharing Settings`, etc.). 
