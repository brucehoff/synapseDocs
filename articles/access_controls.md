---
title: "Access and Content Restrictions"
layout: article
excerpt: Learn how to share and restrict content on Synapse using the sharing settings and conditions for use. 
---

## Access and Content Restrictions
Synapse content is subject to two control settings: the `Sharing setting` and `Conditions for Use.` The `Sharing setting` determines _with whom_ content is shared. `Conditions for Use` govern _how_ content can be used. 

## Sharing setting
The `Sharing setting` enables you to invite others to view or collaborate on a project you have created. Projects can be **Public** visible to all or **Private** and visible to selected few. Public projects and contents are shared **broadly** with all registered Synapse users while Private projects and content are shared **sparsely**, with a limited set of designated users (e.g., a team) or not shared at all. **By default, your newly created project is private;** you are the only person that can access it or any content included in it. You can use the `Sharing setting` to enable others to view the content of your projects.
**Users are responsible for determining the appropriate `Sharing setting` for any content they upload into Synapse.**

####Create a team
If you want to share a project with a specific group of people, you can create a team. Any Synapse user can create a team and invite other Synapse users to join their team. Only after the invited user accepts this invitation is he/she added to the team. Similarly, any Synapse user can request to be added to a team, but will not be added until a team administrator approves the request.

### How to share content
To give others access to your project and its content, click on the Share icon in the upper right hand corner of the screen. One of two icons will be displayed: either a globe, meaning the project is shared broadly (public), or a lock, meaning that the project is private and only visible to investigators you have authorized. Clicking on the lock will open a window listing the users who have access to the private project and their roles/privileges.


![sharing button examples]({{site.url}}/assets/images/sharing_buttons_examples.png)

<<<<<<< HEAD
#### Creating a team
If you want to share a project with a specific group of people, you can create a team. Any Synapse user can create a team and invite other Synapse users to join their team. Only after the invited user accepts this invitation is he/she added to the team. Similarly, any Synapse user can request to be added to a team.

=======
>>>>>>> 9891f657
### Sharing content within a project 
By default, all content residing within a project **inherits** the project `Sharing settings` that you specify for the project. For example if you upload a new file in a public project, the file will also be Public. You may change this for any folder, file or table by creating a local `Sharing setting`. Note that `Wikis` and `Discussion Forum` cannot be assigned local sharing setting.
If you change the `Sharing setting` on a folder all content within that folder will inherit that change. Just as your are able to control who can access your project, you can also restrict or open portions of your project using the Sharing setting for a folder or subfolder. To set up local Sharing settings select the Share icon from the chosen Project, Folder, File or Table.
Inheritance is illustrated in the example below. In the diagram, the projects A and B carry the “share broadly” (public) `Sharing setting` designated by the globe icon. No local sharing settings are shown for folders 1 and 2 and Table 3 in Project A. Since these folders and table do not have a Sharing setting specified, they inherit the `sharing setting` of the project: “share broadly.” By contrast, in Project B the folder 4 and Table 6 have a restricted `Sharing setting`, designated with the lock icon. File 5 has no local sharing setting and therefore it inherits the `sharing setting` of the project: “share broadly.” It is important to note that if you were to move File 5into the restricted Folder 4 then File 5’s Sharing setting will be reset to the restricted Sharing settingof Folder 4: “share sparsely”.

<img src= "/assets/images/synapse_sharingsetting.jpg">

## Conditions for Use
`Conditions for Use` indicate how content can be used. `Conditions for Use` are added to human data that require additional protection based on its type, source and/or collection method. For example, human 'omic' data may have `Conditions for Use` imposed by informed consent requirements, legal contracts, or other privacy requirements. It is also appropriate to add `Condition for Use` to data collected from "vulnerable" population or to content that could potentially harm individuals or groups if misused.
**Controlled data may not be redistributed.** Controlled data can only be used by authorized investigators and are not transferable (unless explicitly specified otherwise). In other words, you cannot share Controlled data with collaborators unless they have been approved to use the data. Each Synapse users wishing to access Controlled Use data must individually agree to the `Conditions for Use` for that data.
**Investigators are responsible for determining the appropriate `Conditions for Use` for any data they upload into Synapse.**
It is important to note that `Conditions for Use` cannot be set for Synapse wiki or discussion forum. These are not designed to house data and therefore do not have local `Conditions for Use` as a feature. Synapse wikis and discussion forum inherit the condition for Use of their parent project.

### Data that does not require Conditions for Use
<<<<<<< HEAD

Open Data in Synapse are data without `Conditions for Use.` They can be used by any registered Synapse users authorized to view the project/folder/file/table (based on sharing setting) for research purpose. Typically Open Data are:
* Data from model organism, species or strain
* Non-biological data such as presentations, results or images
=======
Open Data in Synapse are data without `Conditions for Use.` They can be used by any registered Synapse users authorized to view the project/folder/file/table (based on sharing setting) for research purpose. Typically Open Data are:
* Data from model organism, species or strain
* Non-biological data like that used for calibration of instruments
* Human data that are:
* Publicly available elsewhere
* Anonymous data
* De-identified non-sensitive data with no known sharing or use restrictions
* Self-contributed data unambiguously consented for open data sharing and use
>>>>>>> 9891f657

### Data that does require Conditions for Use (“Controlled Use” data)
`Conditions for Use` are typically applied in order to comply with the terms under which the data were collected or with other human subjects regulations. In Synapse, data that carries `Conditions for Use` is labeled as **Controlled Use**. Examples of Controlled Use data include:
*Data whose nature confers more than minimal risks of re-identification to the research participant.
*Genetic sequence or genotype data from living individuals
*Data from “vulnerable” populations as defined using OHRP guidelines
*Data generated with `Conditions for Use` as outlined in informed consents or legal agreements


### Examples of Conditions for Use
`Conditions for Use` vary broadly. Some examples include:
* Specification of what type of research or analysis can be conducted on the data, for example, a data set may only be able to be used for breast cancer research
* Specification of who can conduct research with the data set, for example, only researchers at non-profit institutions can use the data for research
* Specification that results be shared with the originating researcher/entity
* Requirement that the researcher submit an Intended Data Use statement prior to accessing the data. Note that Intended Data Use statements must be updated anytime the research plan changes.
* Additionally, use of certain data may require independent review and monitoring of research by an accredited IRB/Ethics committee. This ensures that use of data meets all applicable human subjects research regulations.

###How to set Conditions for Use?
To set `Conditions for Use` on a project, folder, file or table please contact the Synapse Access and Compliance Team (ACT) at act@synapse.org. The ACT will reach out to you to assist in setting the appropriate Conditions for Use for your content.
You can also directly add a new file or folder to a project with the desired Conditions for Use since your file will inherit the Conditions for Use of the parent folder by default. Likewise, if you add a folder, file or table to a project that has Conditions for Use, your content will inherit the Conditions for Use of that parent project. You can set local Conditions for Use for your folder, file or table but only IN ADDITION TO the existing parent project/folder’s Conditions for Use. In other words, every folder, file or table has Conditions for Use of its parent project/folder, and may have additional local Conditions for Use as needed You cannot create a folder, file or table that has fewer Conditions for Use than its parent project/folder, or that has `Conditions for Use` that conflict with the `Conditions for Use` of the parent project/file.<|MERGE_RESOLUTION|>--- conflicted
+++ resolved
@@ -12,7 +12,7 @@
 **Users are responsible for determining the appropriate `Sharing setting` for any content they upload into Synapse.**
 
 ####Create a team
-If you want to share a project with a specific group of people, you can create a team. Any Synapse user can create a team and invite other Synapse users to join their team. Only after the invited user accepts this invitation is he/she added to the team. Similarly, any Synapse user can request to be added to a team, but will not be added until a team administrator approves the request.
+If you want to share a project with a specific group of people, you can create a team. Any Synapse user can create a team and invite other Synapse users to join their team. Only after the invited user accepts this invitation is he/she added to the team. Similarly, any Synapse user can request to be added to a team.
 
 ### How to share content
 To give others access to your project and its content, click on the Share icon in the upper right hand corner of the screen. One of two icons will be displayed: either a globe, meaning the project is shared broadly (public), or a lock, meaning that the project is private and only visible to investigators you have authorized. Clicking on the lock will open a window listing the users who have access to the private project and their roles/privileges.
@@ -20,12 +20,6 @@
 
 ![sharing button examples]({{site.url}}/assets/images/sharing_buttons_examples.png)
 
-<<<<<<< HEAD
-#### Creating a team
-If you want to share a project with a specific group of people, you can create a team. Any Synapse user can create a team and invite other Synapse users to join their team. Only after the invited user accepts this invitation is he/she added to the team. Similarly, any Synapse user can request to be added to a team.
-
-=======
->>>>>>> 9891f657
 ### Sharing content within a project 
 By default, all content residing within a project **inherits** the project `Sharing settings` that you specify for the project. For example if you upload a new file in a public project, the file will also be Public. You may change this for any folder, file or table by creating a local `Sharing setting`. Note that `Wikis` and `Discussion Forum` cannot be assigned local sharing setting.
 If you change the `Sharing setting` on a folder all content within that folder will inherit that change. Just as your are able to control who can access your project, you can also restrict or open portions of your project using the Sharing setting for a folder or subfolder. To set up local Sharing settings select the Share icon from the chosen Project, Folder, File or Table.
@@ -40,21 +34,10 @@
 It is important to note that `Conditions for Use` cannot be set for Synapse wiki or discussion forum. These are not designed to house data and therefore do not have local `Conditions for Use` as a feature. Synapse wikis and discussion forum inherit the condition for Use of their parent project.
 
 ### Data that does not require Conditions for Use
-<<<<<<< HEAD
 
 Open Data in Synapse are data without `Conditions for Use.` They can be used by any registered Synapse users authorized to view the project/folder/file/table (based on sharing setting) for research purpose. Typically Open Data are:
 * Data from model organism, species or strain
 * Non-biological data such as presentations, results or images
-=======
-Open Data in Synapse are data without `Conditions for Use.` They can be used by any registered Synapse users authorized to view the project/folder/file/table (based on sharing setting) for research purpose. Typically Open Data are:
-* Data from model organism, species or strain
-* Non-biological data like that used for calibration of instruments
-* Human data that are:
-* Publicly available elsewhere
-* Anonymous data
-* De-identified non-sensitive data with no known sharing or use restrictions
-* Self-contributed data unambiguously consented for open data sharing and use
->>>>>>> 9891f657
 
 ### Data that does require Conditions for Use (“Controlled Use” data)
 `Conditions for Use` are typically applied in order to comply with the terms under which the data were collected or with other human subjects regulations. In Synapse, data that carries `Conditions for Use` is labeled as **Controlled Use**. Examples of Controlled Use data include:
