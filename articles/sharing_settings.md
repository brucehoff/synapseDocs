--- conflicted
+++ resolved
@@ -8,11 +8,7 @@
 
 # Access Control
 
-<<<<<<< HEAD
 Synapse has two ways to control who can access your content. `Sharing Settings`, or permissions, determine _who_ can access content and at what level. `Conditions for Use` define _how_ users with access may use the data. All content in Synapse has `Sharing Settings` but not all content has `Conditions for Use`. See the [Conditions for Use](/articles/access_control.html) article for information about those settings. This article covers sharing settings only.
-=======
-Synapse has two ways to control who can access your content. `Sharing Settings` determine _who_ can access content, and is akin to individual or group (team) permissions. `Conditions for Use` determine _how_ data can be used by those users who have been granted access. All content in Synapse has `Sharing Settings` but not all content has `Conditions for Use`. See the [Conditions for Use](access_control.md) article for information about those settings - this article covers sharing settings only.
->>>>>>> f6d7607e
 
 <a name="sharing-setting"></a>
 
