---
title: Participating in a Challenge
layout: article
excerpt: Learn how to participate in challenges.
category: howto
---

<style>
#image {
    width: 100%;
}
#toobig {
    width: 45%;
}
</style>

## Overview
This tutorial will teach you the steps of participating in a challenge.

## Challenge Registration
If you do not have a Synapse account, please go to our [getting started guide](http://docs.synapse.org/articles/getting_started.html#becoming-a-certified-user) to become a certified Synapse user. 
Participants **must** be registered for the challenge if they want to submit and participate.  The registration button can be found on the home page or `How to Participate` page for every challenge.  In order to be fully registered for any challenge, you must: 

(1) have a Synapse account and become a [certified user](http://docs.synapse.org/articles/getting_started.html#becoming-a-certified-user); 
<br/>
(2) agree to the DREAM Rules of participation, and 
<br/>
(3) agree to the Terms of Use to work with the Challenge data.


## Join or Create a Team
We encourage you to form a team with other participants for the challenge. You can either join a team or create your own team of collaborators. See instructions on how to form a team [here](http://docs.synapse.org/articles/teams.html).  It is important to note that you **cannot** be on more than one team.  Once you have submitted as a team or individual, you will not be able to submit as another team.  If you decide to be part of a team, please register your team to the challenge - there will be a place to do this in every challenge wiki.

## Accessing Challenge Data
The data stored on the challenge Synapse site can be accessed using the Synapse website or programmatically using the Synapse R or Python clients. Instructions on using Synapse are provided in the [Synapse User Guide](http://docs.synapse.org/).  File descriptions are provided on the Data Description page in each challenge wiki.


## Run your Algorithms and Submit to the Challenge

There are multiple ways you can submit to a challenge queue by using the R, Python or web client.  The most conventional way is to submit through the web.  All submissions must be first uploaded onto a private Synapse page.  Follow instructions [here](http://docs.synapse.org/articles/getting_started.html#project-and-data-management-on-synapse) on how to upload to a project. Most challenge queues will be labeled by `challengename-subchallenge#` as a challenge may have different questions that it may want you to answer.

In the R and Python examples, you will have to know the evaluation ID of the subchallenge you are trying to submit to.  The examples below will show you the process of uploading a file to an example project and then submitting that file to the challenge. The submission function takes **two optional parameters**: `name` and `team`.  Name can be provided to serve as a custom name of the submission. If a name isn not provided, the name of the entity being submitted will be used.  Teams can optionally be provided to give credit to members of the team that contributed to the submission. 

{% tabs %}
	{% tab Python %}
		{% highlight python %}
import synapseclient
from synapseclient import File
syn = synapseclient.login()

parentId = "syn12345" # folder/project to upload your file to
my_prediction_file = File("/path/to/file.csv", parent=parentId)
my_prediction_file = syn.store(my_prediction_file)

# if you're submitting as a team, get team entity
team_entity = syn.getTeam("NameOfYourTeam")
# submit to the challenge queue
my_submission = syn.submit(evaluation=evaluationId123, entity=my_prediction_file, name="Blue Team", team=team_entity)
		{% endhighlight %}
	{% endtab %}

	{% tab R %}
		{% highlight r %}
<<<<<<< HEAD
library(synapser)
synLogin()
mySubmission <- File("/path/to/submission.csv", parentId="syn12345")
mySub <- synStore(mySubmission)
#The evaluationId HAS to be a string here or there will be an error
submission <- synSubmit(evaluation, mySub, name="Our Final Answer", team="Blue Team") 
=======
library(synapseClient)
synapseLogin()
myPredictionFile <- File("/path/to/file.csv",parentId="syn12345")
myPrediction <- synStore(myPredictionFile)
#The evaluationId MUST be a string here or there will be an error
submission <- submit(evaluation = "evaluationId123", entity = myPrediction, submissionName="Our Final Answer", teamName="Blue Team") 
>>>>>>> cd5729e7
		{%endhighlight %}
	{% endtab %}

	{% tab Web %}
Navigate to an uploaded file in Synapse and click on `Tools` on the upper right hand corner.
Select `Submit To Challenge`.

<img id="image" src="/assets/images/howtosubmit.png">
After doing so, pick the challenge you want to submit to, in this case (My Example Challenge). Click Next and follow the steps to complete your submission.

<img id="toobig" src="/assets/images/submitToChallenge.png">
	{% endtab %}

{% endtabs %}

## Share Ideas and Ask Questions

Every challenge has a discussion forum for participants (the `Discussion` tab on the Challenge Project page).  The forum is a space for participants to ask any questions and raise ideas.  

Instructions on how to use the discussion forum can be found [here](http://docs.synapse.org/articles/discussion.html)
<|MERGE_RESOLUTION|>--- conflicted
+++ resolved
@@ -61,21 +61,12 @@
 
 	{% tab R %}
 		{% highlight r %}
-<<<<<<< HEAD
 library(synapser)
 synLogin()
 mySubmission <- File("/path/to/submission.csv", parentId="syn12345")
 mySub <- synStore(mySubmission)
 #The evaluationId HAS to be a string here or there will be an error
 submission <- synSubmit(evaluation, mySub, name="Our Final Answer", team="Blue Team") 
-=======
-library(synapseClient)
-synapseLogin()
-myPredictionFile <- File("/path/to/file.csv",parentId="syn12345")
-myPrediction <- synStore(myPredictionFile)
-#The evaluationId MUST be a string here or there will be an error
-submission <- submit(evaluation = "evaluationId123", entity = myPrediction, submissionName="Our Final Answer", teamName="Blue Team") 
->>>>>>> cd5729e7
 		{%endhighlight %}
 	{% endtab %}
 
