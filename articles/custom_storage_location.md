--- conflicted
+++ resolved
@@ -55,13 +55,9 @@
 }
 ```
 
-<<<<<<< HEAD
-For **read-write** permissions, you also need to create an object that proves to the Synapse service that you own this bucket. This can be done by creating an (**owner.txt**)[../assets/downloads/owner.txt] file with your Synapse username and uploading it to your bucket. You can upload the file with the Amazon Web Console or if you have  the [AWS command line client](https://aws.amazon.com/cli/){:target="_blank"}, you can upload using the command line.
-=======
 <br/>
 
 For **read-write** permissions, you also need to create an object that proves to the Synapse service that you own this bucket. This can be done by creating an **[owner.txt](../assets/downloads/owner.txt)** file with your Synapse username and uploading it to your bucket. You can upload the file with the Amazon Web Console or if you have  the [AWS command line client](https://aws.amazon.com/cli/){:target="_blank"}, you can upload using the command line.
->>>>>>> fba1c229
 
 <img id="imageSmall" src="../assets/images/ownerTxt.png">
 
