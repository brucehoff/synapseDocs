--- conflicted
+++ resolved
@@ -22,11 +22,7 @@
 
 ## Setting Up an External AWS S3 Bucket
 
-<<<<<<< HEAD
-Follow the documentation on Amazon Web Service (AWS) site to **[Create a Bucket](http://docs.aws.amazon.com/AmazonS3/latest/gsg/CreatingABucket.html)**. 
-=======
-Follow the documentation on Amazon Web Service (AWS) site to **[Create a Bucket](http://docs.aws.amazon.com/AmazonS3/latest/gsg/CreatingABucket.html){:target="_blank"}**. Buckets are not required to be located in the US.
->>>>>>> 2fbdaae0
+Follow the documentation on Amazon Web Service (AWS) site to **[Create a Bucket](http://docs.aws.amazon.com/AmazonS3/latest/gsg/CreatingABucket.html)**. Buckets are not required to be located in the US.
 
 <a href="http://docs.aws.amazon.com/AmazonS3/latest/gsg/CreatingABucket.html" class="btn btn-primary">View AWS Bucket Instructions</a>
 
@@ -61,11 +57,7 @@
 
 <br/>
 
-<<<<<<< HEAD
-For **read-write** permissions, you also need to create an object that proves to the Synapse service that you own this bucket. This can be done by creating an **<a href="../assets/downloads/owner.txt" download="owner.txt">owner.txt</a>** file with your Synapse username and uploading it to your bucket. You can upload the file with the Amazon Web Console or if you have  the [AWS command line client](https://aws.amazon.com/cli/), you can upload using the command line.
-=======
-For **read-write** permissions, you also need to create an object that proves to the Synapse service that you own this bucket. This can be done by creating an **<a href="/assets/downloads/owner.txt" download="owner.txt">owner.txt</a>** file with your Synapse username and uploading it to your bucket. You can upload the file with the Amazon Web Console or if you have  the [AWS command line client](https://aws.amazon.com/cli/){:target="_blank"}, you can upload using the command line.
->>>>>>> 2fbdaae0
+For **read-write** permissions, you also need to create an object that proves to the Synapse service that you own this bucket. This can be done by creating an **<a href="/assets/downloads/owner.txt" download="owner.txt">owner.txt</a>** file with your Synapse username and uploading it to your bucket. You can upload the file with the Amazon Web Console or if you have  the [AWS command line client](https://aws.amazon.com/cli/), you can upload using the command line.
 
 <img id="imageSmall" src="../assets/images/ownerTxt.png">
 
