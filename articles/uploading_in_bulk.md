--- conflicted
+++ resolved
@@ -7,22 +7,16 @@
 
 # Uploading and Downloading Data in Bulk
 
-<<<<<<< HEAD
 Working with a large number of files on the web can be tedious, especially if you want to download, upload, or set [annotations](http://docs.synapse.org/articles/annotation_and_query.html) and [provenance](http://docs.synapse.org/articles/provenance.html). The command line, Python client and R client have convenience functions for bulk upload and download. Uploading require a tab delimited *manifest* where each file to be uploaded and, optionally, annotations to be applied, are specified as a row in the file. Downloading in bulk requires identifying a container (`Folder`, `Project`, `Table`, or `View`) that contains the files of interest. In this article we will cover how to: 
-=======
-Uploading a large number of files can be tedious when done one at a time, especially if you want to set [annotations](/articles/annotation_and_query.html) and [provenance](/articles/provenance.html). The command line and Python client have a convenience function for bulk upload and download called `sync`. The uploads are done through a tab delimited *manifest* where each file to be uploaded and it's metadata is specified as a row in the manifest file. In this article we will cover how to: 
->>>>>>> 7cd50709
+
 	
 * create a manifest 
 * upload the files in bulk
 * modify files in bulk using a manifest
 * download the files in bulk
 
-<<<<<<< HEAD
 <br/>
-=======
-Read more about the helper functions on the **[synapseutils](https://python-docs.synapse.org/build/html/synapseutils.html)** page.
->>>>>>> 7cd50709
+
 
 ## Uploading Data in Bulk
 
@@ -42,16 +36,10 @@
 | --- | --- | --- | --- | --- | --- | --- |
 | /path/to/file.csv | syn123 | Tardar Sauce | syn654 | https://github.com/your/code/repo | grumpy | cat |
 
-<<<<<<< HEAD
 <br/>
 
 The above manifest describes a "file.csv" that will be uploaded to the Synapse folder `syn123` and named "Tardar Sauce". The manifest describes the provenance of the file indicating that it was generated using code deposited in GitHub (https://github.com/your/code/repo) from the data in `syn654`. Additionally, the file has been annotated with `emotion: grumpy` and `species: cat`. Additional annotations could be associated with the file by adding more columns.
-=======
-The above manifest describes a "file.csv" that will be uploaded to the Synapse folder `syn123` and named "Tardar Sauce". The manifest describes the provenance of the file indicating that it was generated using code deposited in GitHub (https://github.com/your/code/repo) from the data in `syn654`. Additionally, the file has been annotated with; `emotion:grumpy` and `species:cat`. Additonal annotations would be added through more columns (e.g. assay, fileFormat, cellType, etc.).
 
-For reference:
-[Tables](https://python-docs.synapse.org/build/html/Table.html#module-synapseclient.table) in the Synapse python docs.
->>>>>>> 7cd50709
 
 To review:
 * the **path** and **parent** columns are required
@@ -65,27 +53,12 @@
 
 The format of the manifest file (called 'filesToUpload.tsv' in this example) can be validated prior to upload by using the parameter `dryRun` in `syncToSynapse`.
 
-<<<<<<< HEAD
 * validate the manifest in the [Python client or command line](https://python-docs.synapse.org/build/html/synapseutils.html#synapseutils.sync.syncToSynapse).
 * validate the manifest in the [R client](https://github.com/Sage-Bionetworks/synapserutils#batch-process). 
 
 Using the validated manifest above, you can now upload the files to Synapse by removing the `dryRun` parameter. Once the upload is complete, you will receive an email notification. This notification will also delineate errors from the upload. 
 
-=======
-# validate the manifest
-foo = synapseutils.syncToSynapse(syn, manifestFile='filesToUpload.tsv', dryRun=True)
-{% endhighlight %}
 
-### Uploading Files
-
-Using the validated manifest above, you can now upload the files to Synapse. Once the upload has completed you will receive an email notification. This notification will also notify you if there were any errors during upload. 
-
-{% highlight python %}
-# upload files using manifest
-bar = synapseutils.syncToSynapse(syn, manifestFile='filesToUpload.tsv')
-{% endhighlight %}
-
->>>>>>> 7cd50709
 ## Downloading Data in Bulk
 
 Files can be downloaded in bulk using the `syncFromSynapse` function. This function allows you to download all the files in a folder or project along with all the annotations and provenance on those files. A manifest file called SYNAPSE_METADATA_MANIFEST.tsv that contains the metadata will also be added in the path.
@@ -102,10 +75,5 @@
 
 {% include note.html content="Changing the parent synId in a manifest creates a copy of the file. It does not move it." %}
 
-<<<<<<< HEAD
-Read more about the Python and commnand line helper functions on the **[synapseutils](https://python-docs.synapse.org/build/html/synapseutils.html#module-synapseutils.sync)** page or the R helper functions on the **[synapserutils](https://github.com/Sage-Bionetworks/synapserutils#synapserutils)** page. 
-
-=======
->>>>>>> 7cd50709
 # See Also
 [Downloading Data](/articles/downloading_data.html), [Provenance](/articles/provenance.html), [Annotations and Queries](/articles/annotation_and_query.html), [File Views](/articles/views.html), [Files and Versioning](/articles/files_and_versioning.html)