---
title: Batch Processing
layout: article
excerpt: Learn about uploading files and associated annotations and provenance in bulk.
category: howto
---

# Overview

<<<<<<< HEAD
Uploading a large number of files can be tedious when done one at a time, especially if you want to set [annotations](http://docs.synapse.org/articles/annotation_and_query.html) and [provenance](http://docs.synapse.org/articles/provenance.html). The  commandline and Python client have a convenience (convenient?) sync functionality for bulk upload and download. The uploads are done through a tab delimited *manifest* where each file to be uploaded and it's metadata is specified as a row in the manifest file. In this article we will cover how to: 
=======
Uploading a large number of files can be tedious when uploading one at a time, especially if you want to set annotations and provenance. The  command line and Python client have functionality for bulk upload and download called `sync`. The uploads are specified by a tab delimited *manifest* file that specifies each file upload as a row in the manifest. In this article we will cover how to: 
>>>>>>> 09c6d86e
	
* create a manifest 
* upload the files in bulk
* modify files in bulk using a manifest

<br/>

Read more about the helper functions on the **[synapseutils](http://docs.synapse.org/python/synapseutils.html#module-synapseutils)** page.

## Uploading Data in Bulk

#### Creating a Manifest

<<<<<<< HEAD
Files to be uploaded are specified in a tab separated (.tsv) manifest. The manifest has columns that contain information about each file to be uploaded along with metadata that will be associated with the file in Synapse.  Specifically, the manifest has a set of required columns (the directory path of the file to be uploaded, the Synapse id of the folder the file will be uploaded to), and columns for provenance and annotations. A simple example manifest that uploads a single file:
=======
Bulk file uploads are specified using a tab separated (`.tsv`) manifest file. This file has columns of information about the file to be uploaded along with annotations that will be added in Synapse.  Specifically the manifest has a set of required columns (`path` and `parent`), columns for provenance, and columns for annotations. A simple example manifest that uploads a single file:
>>>>>>> 09c6d86e

{:.markdown-table}
| path | parent | name | used | executed | emotion| species |
| --- | --- | --- | --- | --- | --- | --- |
| /path/to/file.csv | syn123 | Tardar Sauce | syn654 | https://github.com/your/code/repo | grumpy | cat |

<br/>

<<<<<<< HEAD
The above manifest describes a "file.csv" that will be uploaded to the Synapse folder `syn123` and named "Tardar Sauce". The manifest describes the provenance of the file indicating that it was generated using code deposited in GitHub (https://github.com/your/code/repo) from the data in `syn654`. Additionally, the file has been annotated with; `emotion:grumpy` and `species:cat`.  Additonal annotations would be added through more columns (e.g. assay, fileFormat, cellType, etc)
=======
The above manifest describes a "file.csv" to upload to a Synapse folder `syn123` and name it "Tardar Sauce". It would have [provenance](/articles/provenance.html) indicating that the code (https://github.com/your/code/repo) was executed and used input data in `syn654`. Additionally it would have the [annotations](/articles/annotation_and_query.html), `emotion = 'grumpy'` and `species = 'cat'`.  Additonal annotations would be added by specifying more columns, where the name of the column indicates the name of the annotation to apply, and the values determined by what is entered in a row for that column.
>>>>>>> 09c6d86e

For reference:
[Tables](http://docs.synapse.org/python/Table.html#module-synapseclient.table) in the Synapse python docs.

<<<<<<< HEAD
Tables from synapseutils docs
=======
>>>>>>> 09c6d86e
To review:
* the **path** and **parent** columns are required
* the **name** is only necessary if the displayed name in Synapse should be different than the name of the uploaded file
* **used** and **executed** are for provenance and optional (but helpful!),
* **emotion** and **species** are for annotations and also optional (but also helpful!)

<br/>

Download the [template](/assets/downloads/example_manifest_template.tsv).

#### Validate the Manifest

The format of the manifest file (called 'filesToUpload.tsv' in this example) can be validated prior to uploading by using the parameter `dryRun = True` in `syncToSynapse`:

{% highlight python %}
# Load required libraries
import synapseclient
import synapseutils

# login to Synapse
syn = synapseclient.login(email='me@example.com', password='secret', rememberMe=True) 

# validate the manifest
foo = synapseutils.syncToSynapse(syn, manifestFile='filesToUpload.tsv', dryRun=True)
{% endhighlight %}

<br/>

#### Uploading Files

Using the validated manifest above, you can now upload the files to Synapse. Once the upload has completed you will receive an email notification. This notification will also notify you if there were any errors during upload. 

{% highlight python %}
# upload files using manifest
bar = synapseutils.syncToSynapse(syn, manifestFile='filesToUpload.tsv')
{% endhighlight %}

<br/>



## Downloading Data in Bulk

Files can be downloaded in bulk using the `syncFromSynapse` function found in `synapseutils`. This function allows you to download all the files in a folder or project along with all the annotations and provenance on those files. If the files are being downloaded to a specific location outside of the Synapse Cache, it will create a manifest that can be used to upload those files back up to Synapse.

For example, to download all the files in `syn123` to a folder called "myFolder" on your local computer:

{% highlight python %}
# Load required libraries
import synapseclient
import synapseutils

# login to Synapse
syn = synapseclient.login(email='me@example.com', password='secret', rememberMe=True) 

# download all the files in folder syn123
all_files = synapseutils.syncFromSynapse(syn, entity='syn123', path='/path/to/myFolder')
{% endhighlight %}


## Editing in Bulk

You can edit files in bulk by changing the values in the manifest and pushing it up to Synapse using the `syncToSynapse` function. The manifest allows you to modify everything: file path, provenance, annotations, and versions. However, if only annotations are being updated, we recommend using our [File Views](/articles/fileviews.html) feature. 


Please note that you cannot move things with a manifest. If the parentId is changed, it will create a copy and the file will exist in two different locations. 


{% include note.html content="Changing the parent synId in a manifest creates a copy of the file. It does not move it." %}


### See Also
[Downloading Data](/articles/downloading_data.html), [Provenance](/articles/provenance.html), [Annotations and Queries](/articles/annotation_and_query.html), [File Views](/articles/fileviews.html), [Files and Versioning](/articles/files_and_versioning.html)<|MERGE_RESOLUTION|>--- conflicted
+++ resolved
@@ -7,11 +7,7 @@
 
 # Overview
 
-<<<<<<< HEAD
-Uploading a large number of files can be tedious when done one at a time, especially if you want to set [annotations](http://docs.synapse.org/articles/annotation_and_query.html) and [provenance](http://docs.synapse.org/articles/provenance.html). The  commandline and Python client have a convenience (convenient?) sync functionality for bulk upload and download. The uploads are done through a tab delimited *manifest* where each file to be uploaded and it's metadata is specified as a row in the manifest file. In this article we will cover how to: 
-=======
-Uploading a large number of files can be tedious when uploading one at a time, especially if you want to set annotations and provenance. The  command line and Python client have functionality for bulk upload and download called `sync`. The uploads are specified by a tab delimited *manifest* file that specifies each file upload as a row in the manifest. In this article we will cover how to: 
->>>>>>> 09c6d86e
+Uploading a large number of files can be tedious when done one at a time, especially if you want to set [annotations](http://docs.synapse.org/articles/annotation_and_query.html) and [provenance](http://docs.synapse.org/articles/provenance.html). The command line and Python client have a convenience function for bulk upload and download called `sync`. The uploads are done through a tab delimited *manifest* where each file to be uploaded and it's metadata is specified as a row in the manifest file. In this article we will cover how to: 
 	
 * create a manifest 
 * upload the files in bulk
@@ -25,11 +21,7 @@
 
 #### Creating a Manifest
 
-<<<<<<< HEAD
-Files to be uploaded are specified in a tab separated (.tsv) manifest. The manifest has columns that contain information about each file to be uploaded along with metadata that will be associated with the file in Synapse.  Specifically, the manifest has a set of required columns (the directory path of the file to be uploaded, the Synapse id of the folder the file will be uploaded to), and columns for provenance and annotations. A simple example manifest that uploads a single file:
-=======
-Bulk file uploads are specified using a tab separated (`.tsv`) manifest file. This file has columns of information about the file to be uploaded along with annotations that will be added in Synapse.  Specifically the manifest has a set of required columns (`path` and `parent`), columns for provenance, and columns for annotations. A simple example manifest that uploads a single file:
->>>>>>> 09c6d86e
+Files to be uploaded are specified in a tab separated (`.tsv`) manifest. The manifest has columns that contain information about each file to be uploaded along with metadata (annotations) that will be associated with the file in Synapse. Specifically, the manifest has a set of required columns (the directory `path` of the file to be uploaded, the Synapse id of the folder or `parent` the file will be uploaded to), and columns for provenance and annotations. A simple example manifest that uploads a single file:
 
 {:.markdown-table}
 | path | parent | name | used | executed | emotion| species |
@@ -38,19 +30,14 @@
 
 <br/>
 
-<<<<<<< HEAD
-The above manifest describes a "file.csv" that will be uploaded to the Synapse folder `syn123` and named "Tardar Sauce". The manifest describes the provenance of the file indicating that it was generated using code deposited in GitHub (https://github.com/your/code/repo) from the data in `syn654`. Additionally, the file has been annotated with; `emotion:grumpy` and `species:cat`.  Additonal annotations would be added through more columns (e.g. assay, fileFormat, cellType, etc)
-=======
-The above manifest describes a "file.csv" to upload to a Synapse folder `syn123` and name it "Tardar Sauce". It would have [provenance](/articles/provenance.html) indicating that the code (https://github.com/your/code/repo) was executed and used input data in `syn654`. Additionally it would have the [annotations](/articles/annotation_and_query.html), `emotion = 'grumpy'` and `species = 'cat'`.  Additonal annotations would be added by specifying more columns, where the name of the column indicates the name of the annotation to apply, and the values determined by what is entered in a row for that column.
->>>>>>> 09c6d86e
+The above manifest describes a "file.csv" that will be uploaded to the Synapse folder `syn123` and named "Tardar Sauce". The manifest describes the provenance of the file indicating that it was generated using code deposited in GitHub (https://github.com/your/code/repo) from the data in `syn654`. Additionally, the file has been annotated with; `emotion:grumpy` and `species:cat`. Additonal annotations would be added through more columns (e.g. assay, fileFormat, cellType, etc.).
+
 
 For reference:
 [Tables](http://docs.synapse.org/python/Table.html#module-synapseclient.table) in the Synapse python docs.
 
-<<<<<<< HEAD
 Tables from synapseutils docs
-=======
->>>>>>> 09c6d86e
+
 To review:
 * the **path** and **parent** columns are required
 * the **name** is only necessary if the displayed name in Synapse should be different than the name of the uploaded file
