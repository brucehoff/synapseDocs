--- conflicted
+++ resolved
@@ -38,17 +38,6 @@
 Not directly. Synapse helps you manage data, analysis and results. However, using the programmatic interfaces built into Synapse makes it easy to set up analytical pipelines and *ad hoc* analysis that interacts with Synapse. By default Synapse uses Amazon’s cloud infrastructure (S3) for storage, making it simple to allocate large compute resources and collocate them next to data storage.
 
 #### Who uses Synapse?
-<<<<<<< HEAD
-Anyone age 13 or older may use Synapse. We have highlighted a series of [research communities](https://www.synapse.org/#!StandaloneWiki:ResearchCommunities) that are currently using Synapse for their collaborative work and some [open resources](https://www.synapse.org/#!StandaloneWiki:OpenResearchProjects) hosted in Synapse.
-
-#### Is there someone that can help me use Synapse in my collaboration?
- Our [Discussion Forum](https://www.synapse.org/#!SynapseForum:default) is a great place to reach out to the broader Synapse community to find others that may be interested in a collaboration. You can also reach us directly via email at [SynapseInfo@sagebase.org](mailto:SynapseInfo@sagebase.org).
-
-#### What are the Synapse Terms of Use?
-The [Terms and Conditions of Use](https://s3.amazonaws.com/static.synapse.org/governance/SageBionetworksSynapseTermsandConditionsofUse.pdf?v=4) fully describes the governance terms and conditions of Synapse.  In order to register on Synapse, you must review and agree to the terms of the Synapse Awareness and Ethics Pledge. For more information see the complete Synapse [Governance policies]({{site.url}}/articles/governance.html).
-
-#### Is Synapse open source?
-=======
 
 Anyone age 13 or older may use Synapse. We have highlighted a series of [research communities](https://www.synapse.org/#!StandaloneWiki:ResearchCommunities) that are currently using Synapse for their collaborative work and some [open resources](https://www.synapse.org/#!StandaloneWiki:OpenResearchProjects) hosted in Synapse.
 
@@ -62,7 +51,6 @@
 
 #### Is Synapse open source?
 
->>>>>>> 132c15ee
 Yes, Synapse is released under the [Apache 2.0 License](https://github.com/Sage-Bionetworks/Synapse-Repository-Services/blob/develop/LICENSE) The source code is available on [GitHub](https://github.com/Sage-Bionetworks/). Synapse is also offered free of charge as a hosted Software as a Service (SaaS) at https://www.synapse.org/.
 
 #### I am a developer - is there API documentation?
@@ -74,19 +62,12 @@
 Synapse was developed with the philosophy to encourage collaboration across institutional boundaries and is therefore provided as “Software As A Service” with a single instance used by all users. This makes it easy both to discover new content and share with new collaborators. We do support private project spaces where content sharing is controlled by the individual user. In addition, Synapse has the ability to reference resources that are stored elsewhere. This allows Synapse to store metadata about the content such as annotations, descriptive wiki pages and provenance but not the actual data. Currently Synapse has specific support for files stored at URLs, on SFTP servers, on AWS S3 and arbitrary file servers (see: [Custom Storage Locations](custom_storage_location.md)).
 
 #### What do I do if I find a bug?
-<<<<<<< HEAD
-You may browse open issues or file a bug through our [Jira](https://sagebionetworks.jira.com/) tracker system. To file a bug, use the blue “Create” button in the top center of the page. Please be sure to include your email address in your submission so we may follow up with you.
-
-#### How do I get started?
-Whether you are looking to access content or use Synapse to track your own work, start by [registering](https://www.synapse.org/#!RegisterAccount:0) for a Synapse user account. Before uploading files, you will need to take a short [certification quiz](https://www.synapse.org/#!Quiz:Certification) that demonstrates your understanding of the ethical considerations in sharing data and the manner in which data is managed and shared in Synapse. See the [Getting Started guide](/articles/getting_started.html) for tips on how to access data, create your own project, and share content with others.
-=======
 
 You may browse open issues or file a bug through our [Jira](https://sagebionetworks.jira.com/) tracker system. To file a bug, use the blue “Create” button in the top center of the page. Please be sure to include your email address in your submission so we may follow up with you.
 
 #### How do I get started?
 
 Whether you are looking to access content or use Synapse to track your own work, start by [registering](https://www.synapse.org/#!RegisterAccount:0) for a Synapse user account. Before uploading files, you will need to take a short [certification quiz](https://www.synapse.org/#!Quiz:Certification) that demonstrates your understanding of the ethical considerations in sharing data and the manner in which data is managed and shared in Synapse. See the [Getting Started guide](getting_started.md) for tips on how to access data, create your own project, and share content with others.
->>>>>>> 132c15ee
 
 # Accessing Content
 
@@ -96,10 +77,7 @@
 All public data is queryable. For more information see [help on querying](annotation_and_query.md) or from the “Search” box in the top right corner of any Synapse page.
 
 #### I have heard Synapse hosts several public datasets. How do I find them?
-<<<<<<< HEAD
-=======
 
->>>>>>> 132c15ee
 Synapse hosts multiple research communities that generate data which is released to the public. A description of some of these communities can be found on the [Synapse Research Communities Page](https://www.synapse.org/#!StandaloneWiki:ResearchCommunities) and [public resources page](https://www.synapse.org/#!StandaloneWiki:OpenResearchProjects).
 
 #### What does a Synapse account let me do than I can’t do without it?
@@ -107,12 +85,8 @@
 You can browse public content in Synapse without registering. However, without an account you cannot add new content to Synapse, nor can you upload or download `Files` or `Tables`. With an account you can create `Projects` and `Wikis`, download `Open Data` and request access to `Controlled Data`. Further, an account lets you collaborate with other Synapse users and create user teams. For more information see the [User Credentials](accounts_certified_users_and_profile_validation.md) page.
 
 #### What is a validated profile?
-<<<<<<< HEAD
+
 Validating your profile is a process where your identity is established through a combination of your profile information, your [ORCID](http://orcid.org/), a signed oath, and an external credential. Validation increases transparency between researchers and data donors. A validated profile is needed for access to specific datasets, and is currently required for access to data collected through Sage Bionetworks’ [research apps](http://sagebase.org/mobile-health/overview/). Profile validation instructions can be found on your profile page. Click on the ‘Request Profile Validation’ link to see the required steps.
-=======
-
-Validating your profile is a process where your identity is established through a combination of your profile information, your [ORCID](http://orcid.org/), a signed oath, and an external credential. Validation increases transparency between researchers and data donors. A validated profile is needed for access to specific datasets, and is currently required for access to data collected through Sage Bionetworks’ [research apps](http://sagebase.org/mobile-health/overview/ ). Profile validation instructions can be found on your profile page. Click on the ‘Request Profile Validation’ link to see the required steps.
->>>>>>> 132c15ee
 
 # Adding Content
 
@@ -125,10 +99,7 @@
 User certification ensures that you understand your responsibilities for sharing data through Synapse, especially data derived from human participants. These responsibilities include making sure that data derived from human participants is de-identified and that all applicable privacy laws and regulations are observed. See the [How to contribute data](contribute_and_access_controlled_use_data.md) for more information.
 
 #### How do I get certified?
-<<<<<<< HEAD
-=======
 
->>>>>>> 132c15ee
 To become a certified user, you will need to pass a brief [quiz](https://www.synapse.org/#!Quiz:Certification).
 
 #### Is everything I share on Synapse public?
@@ -140,10 +111,7 @@
 Yes. Synapse has an IRB-approved data governance procedure that employs `Conditions for Use` to allow for the sharing of sensitive data in a controlled manner. You can learn more by reading our [Sharing Settings and Conditions for Use](access_controls.md) documentation and [Governance documentation](governance.md). If you have questions or would like assistance in applying `Conditions of Use` to your data, please contact the Synapse Access and Compliance Team at [act@sagebase.org](mailto:act@sagebase.org).
 
 #### How do I know the content I put in Synapse will be secure? What security measures does Synapse have?
-<<<<<<< HEAD
-=======
 
->>>>>>> 132c15ee
 Synapse stores content in Amazon Web Services, which provides a layer of security measures designed and implemented by [Amazon](https://aws.amazon.com/security/). While Synapse is an open access site, each user has control over who may access their content by using `Sharing settings`.
 
 #### Where are my files stored?
