--- conflicted
+++ resolved
@@ -6,11 +6,6 @@
 order: 1
 ---
 
-<<<<<<< HEAD
-# Getting Started with Synapse
-
-=======
->>>>>>> d21d1098
 This guide is for new users who are interested in learning about Synapse. You will learn fundamental Synapse features by performing some common tasks:
 
 * Create your own `Project` and add content to Synapse
