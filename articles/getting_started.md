---
title: "Getting Started with Synapse"
layout: article
excerpt: A getting started guide for non-technical users who are interested in learning about Synapse.
category: intro
order: 1
---

<script src='/assets/javascripts/words.js'></script>

<style>
#webTab {
    width: 90%;
}
</style>

# Get Started with Synapse

This getting started is for non-technical users who are interested in learning about Synapse. By following this getting started, you’ll learn fundamental Synapse features by performing some simple tasks. You’ll learn how to:

* Create your own project and add content to Synapse
* Install one of the Synapse clients (R, Python or command line)
* Incorporate Synapse in your workflows to read shared content and upload analysis results
* Find content in Synapse
* Understand and use provenance

## What is Synapse?
Synapse is an open source software platform that data scientists can use to carry out, track, and communicate their research in real time. Synapse enables co-location of scientific content (data, code, results) and narrative descriptions of that work. Synapse has seeded a growing number of living [research projects](https://www.synapse.org/#!StandaloneWiki:ResearchCommunities) and [resources](https://www.synapse.org/#!StandaloneWiki:OpenResearchProjects) including [Sage/DREAM Challenges](http://dreamchallenges.org/).

With Synapse, you can:

* create your own personal project workspaces
* populate your projects with files and tables such as data, code, and results as well as the provenance relationships that tie these resources together
* richly annotate files and tables to increase discoverability and aid in programmatic querying of these resources
* provide a project narrative which lives right along side the scientific artifacts of your work, via the Synapse Wiki engine
* create a [DOI](http://en.wikipedia.org/wiki/Digital_object_identifier){:target="_blank"} for any resource for easy citation of your work
* share your work with other Synapse users, teams of users, or make your work public
* Discuss with researchers in a project using group email and group chat.

Synapse was created to encourage open science initiatives to advance our understanding of human health. [Sage Bionetworks](http://www.sagebase.org){:target="_blank"} provides Synapse services free of charge to the scientific community through generous support from the [*National Cancer Institute (NCI)*](http://www.cancer.gov){:target="_blank"}, the [*Washington State Life Science Development Fund (LSDF)*](http://www.lsdfa.org){:target="_blank"}, and the [*National Heart, Lung, and Blood Institute (NIH NHLBI)*](http://www.nhlbi.nih.gov){:target="_blank"}.

Synapse operates under a complete [governance process](/articles/governance.html) that includes well-documented [Terms and Conditions of Use](https://s3.amazonaws.com/static.synapse.org/governance/SageBionetworksSynapseTermsandConditionsofUse.pdf?v=4){:target="_blank"}, guidelines and operating procedures, privacy enhancing technologies, as well as the right of audit and external reviews.


# Installing Synapse Clients
<img style="float:right;" src="/assets/images/synapse_apis.png">

Synapse is built on a number of RESTful web APIs that allow users to interact with the system via a number of _clients_. One of these _clients_ is the web client, i.e. the website [www.synapse.org](https://www.synapse.org/). Synapse also provides three programmatic clients (R, Python, and Command Line). Content can be uploaded, downloaded, annotated, and queried from any of these interfaces. In the getting started guide we will run through examples using all three programmatic interfaces.  At any point you can pick the language you would like to see examples in by clicking the corresponding tab at the bottom of every example.  Unless otherwise noted the examples are can be typed into the respective environment.  That is a shell prompt for the command line examples, a Python session such as an ipython notbook of script, and an R session for the R examples.



{% tabs %}
{% tab Command %}

In a terminal window type the following command and hit enter. (For alternative methods of installation see the Python client installation instructions.)

{% highlight bash %}
pip install synapseclient
{% endhighlight %}
{% endtab %}


{% tab Java %}
{% highlight xml %}
<!-- 
Using Maven, add the following block to your pom.xml.
Note, you should set the version to the most recent 'repo' version, found in the footer of www.synapse.org
-->
<distributionManagement>
	<repository>
		<id>sagebionetworks</id>
		<name>sagebionetworks-releases</name>
		<url>http://sagebionetworks.artifactoryonline.com/sagebionetworks/libs-releases-local</url>
	</repository>
</distributionManagement>

<dependency>
	<groupId>org.sagebionetworks</groupId>
	<artifactId>synapseJavaClient</artifactId>
	<version>See comment above</version>
</dependency>
{%endhighlight %}
{% endtab %}

{% tab Python %}
{% highlight python %}
pip install synapseclient
{% endhighlight %}
{% endtab %}

{% tab R %}
{% highlight r %}
source("http://depot.sagebase.org/CRAN.R")
pkgInstall("synapseClient")
{%endhighlight %}
{% endtab %}

{% tab Web %}
	Nothing to Install
{% endtab %}

{% endtabs %}

<<<<<<< HEAD
## Logging into Synapse

Synapse credentials are required to use the programmatic clients. Register to create an account, and even if you login with a Gmail account, make sure you go through the extra step of creating a username and password.

At the command line you can login by specifying your Synapse username and password.

The login credentials can be specified for every call to the synapseclient but this is not the recommended as your password will be visible on the command line. Instead by passing the `rememberMe` parameter you can cache your credentials on the machine.

To login with your username/email and password:

`synapse login -u me@example.com -p secret --rememberMe`

by passing `--rememberMe` the username/password will not need to specified on subsequent calls to Synapse.

### Using a config file

You can store your credentials in your home directory in a file called `.synapseConfig` (note the period at the beginning of the file which makes this a hidden, system file on Linux-like OS's. The format is as such:

```
[authentication]
username: me@example.com
password: secret
```

## Becoming a Certified User
=======
# Becoming a Certified User
>>>>>>> 3175c017

Anyone can browse public content in Synapse but in order to download and create content you will need to register for an account:

<a href="https://www.synapse.org/register" class="btn btn-primary">Register</a>{:target="_blank"}

As Synapse can store human subject data that has sharing and use restrictions, you will also need to become certified and take a quiz about what kinds of items can be shared in Synapse.  To start this process:

<a href="https://www.synapse.org/#!Quiz:Certification" class="btn btn-primary">Become a Certified User</a>{:target="_blank"}

Explore our [accounts, certification and profile validation](/articles/accounts_certified_users_and_profile_validation.html) page to find out more information on the different levels of users.  


# Project and Data Management on Synapse

<img style="float: right" src="/assets/images/project_1.png">

Now that you have your Synapse account you can start adding content. All Synapse content is organized according to user-created `Projects`. Select a unique name for your `Project`, such as "My uniquely named project", and create your `Project`. `Projects` are an organizational unit in which you can collaboratively access and share `Wikis` (narratives), `Files` (a distributed file system to store data, code, and results from your work), and `Tables` (web-accessible, sharable, and queryable data where columns can have a user-specified structured schema). Each `Project` also contains a project-specific `Discussion Forum`.
By default, your newly created `Project` is private; you are the only person who can access it and any content you include in it. To invite others to view or edit your `Project`, click on the Share icon in the upper right hand portion of the screen. For more information on Sharing, please see the [Content Controls](/articles/access_controls.html) article.

As an exercise we are going to create an example `Project` to store some cell line analysis.

Since `Project` names must be unique in Synapse, let me suggest a project name for you: **<span id='random_proj_name'>Foo</span>**<br/>

<script type="text/javascript">
var chance = window.Chance.Chance();
var myadj = chance.capitalize(chance.pickone(adjectives));
var mynoun = chance.capitalize(chance.pickone(nouns));
var new_random_string = "Project ".concat(myadj, " ", mynoun);

var randomProjNameElement = document.getElementById("random_proj_name");
randomProjNameElement.innerHTML = new_random_string;
</script>

{% tabs %}
{% tab Command %}
	{% highlight bash %}
synapse create Project -name "My uniquely named project"
	{% endhighlight %}
{% endtab %}


	{% tab Java %}
	{% highlight java %}
import org.sagebionetworks.client.*;
import org.sagebionetworks.repo.model.*;

public static String PROD_REPO_URL = "https://repo-prod.prod.sagebase.org/repo/v1";
public static String PROD_AUTH_URL = "https://repo-prod.prod.sagebase.org/auth/v1";
public static String PROD_FILE_URL = "https://repo-prod.prod.sagebase.org/file/v1";

SynapseClient synapseClient = new SynapseClientImpl();
synapseClient.setSessionToken(sessionToken);
synapseClient.setRepositoryEndpoint(PROD_REPO_URL);
synapseClient.setAuthEndpoint(PROD_AUTH_URL);
synapseClient.setFileEndpoint(PROD_FILE_URL);

Project myProject = new Project();
myProject.setName("My uniquely named project");
myProject = synapseClient.createEntity(myProject);
System.out.println("Created a project with Synapse id " + myProject.getId());
	{%endhighlight %}
	{% endtab %}

    {% tab Python %}
	{% highlight python %}
import synapseclient
from synapseclient import Wiki, File, Project, Folder
syn = synapseclient.login()
myProj = syn.store(Project(name="My uniquely named project"))
print 'Created project with synapse id: %s' % myProj.id
	{% endhighlight %}
	{% endtab %}

    {% tab R %}
	{% highlight r %}
require(synapseClient)
synapseLogin()
myProj <- synStore(Project(name="My uniquely named project"))
print(paste('Created a project with Synapse id', myProj$properties$id, sep = ' '))
	{%endhighlight %}
	{% endtab %}

    {% tab Web %}
Go to your [profile Page](https://www.synapse.org/#!Profile:v) and click the **Create Project** button
<img id="webTab" src="/assets/images/create_project.jpg">
    {% endtab %}
{% endtabs %}
<br>

By default, your newly created `Project` is private; you are the only person who can access it and any content you include in it.  Later on we will share your created `Project` with other users.

Objects like `Files`, `Folders`, `Projects` created in Synapse are assigned unique identifiers which are used for unique reference (a Synapse ID) with the format `syn12345678`. For example, your newly created `Project` will be assigned a Synapse ID.


{% include note.html content= " Synapse Ids are used to uniquely identify Files, Folders, Projects and Tables in Synapse." %}

You can view what you have created in Synapse on the web with:

{% tabs %}
{% tab Command %}
	{% highlight bash %}
synapse onweb syn123  #where syn123 is replaced with the synapse Id of your project
	{% endhighlight %}
{% endtab %}

    {% tab Java %}
	{% highlight java %}
java.awt.Desktop.getDesktop().browse("https://www.synapse.org/#!Synapse:"+myProject.getId());
	{%endhighlight %}
	{% endtab %}

    {% tab Python %}
	{% highlight python %}
syn.onweb(myProj)
	{% endhighlight %}
	{% endtab %}

    {% tab R %}
	{% highlight r %}
onWeb(myProj)
	{%endhighlight %}
	{% endtab %}

    {% tab Web %}
Go to your [profile Page](https://www.synapse.org/#!Profile:v) and click the project name in the Projects listing {% endtab %}
<img id="webTab" src="/assets/images/clickonproject.jpg">
{% endtabs %}



# Adding a Wiki to your Project

<img style="float: right" src="/assets/images/project_2.png">

The `Wiki` tab in a `Project` provides a space for you to build narrative content to describe your research. These `Wikis` can also be nested as subpages to build up a hierarchy of content within your `Project` as well as be attached to specific `Files` and `Folders` in your `Project`.  Examples of content that you may want to include are project descriptions, specific aims, progress updates of data generation or analysis, analysis results (either in prose or via markdown-based notebooks such as [knitr](http://yihui.name/knitr/){:target="_blank"} or [IPython notebook](http://ipython.org/notebook.html){:target="_blank"}), or web-accessible publication-like summaries of your research.

`Wiki` pages can contain highly customized content including, but not limited to images, tables, code blocks, LaTeX formatted equations, and scholarly references. Synapse-specific widgets also allow users to embed dynamic content based on other resources stored in Synapse (e.g., Entity List, User/Team badge, Query Table, or Provenance Graph).

Here we will create a small `Wiki`:

{% tabs %}
{% tab Command %}
	{% highlight bash %}
The command line client does not support the creation of wiki content.
We suggest using (to get to the webpage of the project)
synapse onweb syn###
where syn### is the Synapse Id of your created project.  Then editing the wiki using the web client.
	{% endhighlight %}
{% endtab %}

    {% tab Java %}
	{% highlight java %}
import org.sagebionetworks.repo.model.wiki.WikiPage;

WikiPage page = new WikiPage();
page.setTitle("Data Summary");
page.setMarkdown("* Cell growth look normally distributed\n" + 
		"* There is evidence of inverse growth between these two cell lines");
synapseClient.createWikiPage(myProject.getId(), ObjectType.ENTITY, page);
	{%endhighlight %}
	{% endtab %}


    {% tab Python %}
	{% highlight bash %}
projWiki = Wiki(title='Data Summary', owner = myProj )
markdown = '''* Cell growth look normally distributed
* There is evidence of inverse growth between these two cell lines '''
projWiki['markdown'] = markdown
projWiki = syn.store(projWiki)
	{% endhighlight %}
	{% endtab %}

    {% tab R %}
	{% highlight r %}
placeholderText <- "* Cell growth look normally distributed\n* There is evidence of inverse growth between these two cell lines."
wiki <- WikiPage(owner=myProject, title="Analysis summary", markdown=placeholderText)
wiki <- synStore(wiki)
	{%endhighlight %}
	{% endtab %}

    {% tab Web %}
Go to project page and click the **Tool button** and chose **Edit Project Wiki**.
<img id="webTab" src="/assets/images/addwiki.jpg">
    {% endtab %}
{% endtabs %}




# Organizing Data: creating Files and Folders

<img style="float: right" src="/assets/images/project_4.png">

The `Files` tab houses a remote file system that you can utilize to share your project's data, code, results, and any other information pertinent to your research. Unlike the file system on your local computer, Synapse `Files` and `Folders` are identified by a unique identifier, are versioned, and can be linked to one another using the Synapse `Provenance` services. These `Files` and `Folders`, like all Synapse content, can be accessed either through the web or through one of our analytical clients using their unique Synapse ID.

Synapse `Folders` are used just as folders are on a local file system -- to organize and segment content. `Folders` can also contain (or be *parents* of) any number of other `Folders` and `Files`.

To add a `Folder`:

{% tabs %}

	{% tab Command %}
	{% highlight bash %}
synapse create Folder name="results" parentId=syn123  #where syn123 is replaced by the project Id
	{% endhighlight %}
	{% endtab %}

    {% tab Java %}
	{% highlight java %}
Folder resultsFolder = new Folder();
resultsFolder.setParentId(myProject.getId());
resultsFolder.setName("results");
resultsFolder = synapseClient.createEntity(resultsFolder);
	{%endhighlight %}
	{% endtab %}

    {% tab Python %}
	{% highlight python %}
results_folder = Folder(name='results', parent=myProj)
results_folder = syn.store(results_folder)

	{% endhighlight %}
	{% endtab %}

    {% tab R %}
	{% highlight r %}
resultsFolder <- Folder(name = "results", parentId = myProject@properties$id)
resultsFolder <- synStore(resultsFolder)
	{%endhighlight %}
	{% endtab %}

    {% tab Web %}
click the **Add Folder** button on the Files tab.
<br>
<img id="webTab" src="/assets/images/addfolder.jpg">
    {% endtab %}
{% endtabs %}
<br>

Synapse `Files` are also much like files on a local file system -- except they are web-accessible to anyone who has access, can be richly annotated (and queried on), can be embedded as links or images within a Synapse `Wiki`, and can be associated with a [DOI](https://en.wikipedia.org/wiki/Digital_object_identifier){:target="_blank"}. `Files` carry the Conditions for Use of the `Folder` they are placed into in addition to additional specific Conditions for Use they have on their own.

Lets upload a local file `data/cell_lines_raw_data.csv` into this newly created `Folder`. To follow along you can pick any file you have and replace the name with your chosen file. We will also attach some annotations to this file describing the content of the file. In the example, we will associate the key `foo` with the value `bar` along with two numerical annotations.

{% tabs %}

	{% tab Command %}
	{% highlight bash %}

synapse add data/cell_lines_raw_data.csv --parentId=syn123  --annotations '{"foo": "bar", "number1":42, "number2": 3.14}'

	{% endhighlight %}
	{% endtab %}

    {% tab Java %}
	{% highlight java %}
import org.sagebionetworks.repo.model.file.S3FileHandle;

Long storageLocationId = null;
Boolean generatePreview = true;
Boolean forceRestart = null;
S3FileHandle result = synapseClient.multipartUpload(file, storageLocationId, generatePreview, forceRestart);

FileEntity fileEntity = new FileEntity();
fileEntity.setDataFileHandleId(result.getId());
fileEntity = synapseClient.createEntity(fileEntity);
	{% endhighlight %}
	{% endtab %}

    {% tab Python %}
	{% highlight python %}


raw_data_file = File(path="data/cell_lines_raw_data.csv", parent=results_folder)
raw_data_file.foo = 'bar'
raw_data_file.number1 = 3.14159
raw_data_file.number2 = 42
raw_data_file = syn.store(raw_data_file)

	{% endhighlight %}
	{% endtab %}

    {% tab R %}
	{% highlight r %}

rawDataFile <- File("data/cell_lines_raw_data.csv", parent=resultsFolder$properties$id)
synSetAnnotations(rawDataFile) <- list(foo="bar", number1="42", number2="3.1415")
rawDataFile <- synStore(rawDataFile)

{% endhighlight %}
{% endtab %}

{% tab Web %}

click the **Upload or Link to File** button on the Files tab. Go through the dialogs.  Then click the **Annotations** button on the top right of the screen to add annotations.
<img id="webTab" src="/assets/images/organizing_data1.jpg">
<img id="webTab" src="/assets/images/organizing_data2.jpg">
<img id="webTab" src="/assets/images/organizing_data3.jpg">

    {% endtab %}
{% endtabs %}

<br>

## Local Folder and File Sharing Settings

Access to `Files`, `Tables`, and `Folders` is controlled by the **Sharing setting** that you select for your project. You may also set individual Sharing settings for specific `Files`, `Tables`, or `Folders` within a `Project`.

# Provenance and Tracking Content

<img style="float:right" src="/assets/images/example_provenance.png">

Synapse provides advanced capabilities for formally tracking the relationship between digital assets (e.g. data, code, analytical results) stored within the system through the Synapse provenance system in order to aide in disseminating their work in ways that others can reproduce and reuse. The Synapse provenance system allows users to formally track their analysis history by aiding in the communication and sharing of a sequence of processing steps. Provenance relationships can, for example, be specified between raw data, analysis code and results that occur in a complex processing pipeline, regardless of where it is run.  Synapse’s web services for managing provenance expose a very general data model based on the [W3C Prov spec](http://www.w3.org/2011/prov/wiki/Main_Page){:target="_blank"}. Central to the design, users are not required to use a particular execution environment or workflow tool. Instead, provenance can be specified by inserting calls to the Synapse web service layer into their normal workflows to record activity; pipelines may be created through simple scripting or by using workflow execution engines. The provenance system allows users to branch off workflows at any point in prior analyses, while maintaining detailed records of data, code, and environment versions needed to reproduce the work.

Provenance is easiest specified when you are uploading or editing a file in Synapse.  To specify the provenance you specify the files used as input and any files that were executed to generate the `File`.  Both used and executed can be either an arbitrary URL such as a reference to a code commit on github, a file stored on an ftp site or references to items in Synapse.  Here we are going to add a figure to Synapse and indicate that the code https://github.com/Sage-Bionetworks/synapseTutorials was used to generate the figure from the data in the file `data/cell_lines_raw_data.csv` that we uploaded previously

{% tabs %}

{% tab Command %}
{% highlight bash %}
synapse add images/plot_2.png --parentId=syn123  \
--used raw_data_file  \
--executed https://github.com/Sage-Bionetworks/synapseTutorials
{% endhighlight %}
{% endtab %}

	 {% tab Java %}
	{% highlight java %}
import org.sagebionetworks.repo.model.provenance.*;

Activity newActivity = new Activity();
newActivity.setName("plot distributions");
newActivity.setDescription("Generate histograms for demo");
Set<Used> used = new HashSet<Used>();
UsedEntity usedEntity = new UsedEntity();
usedEntity.setWasExecuted(false);
Reference fileEntityReference = new Reference();
fileEntityReference.setTargetId(rawDataFileEntity.getId());
usedEntity.setReference(fileEntityReference);
UsedURL usedURL = new UsedURL();
usedURL.setWasExecuted(true);
usedURL.setUrl("https://github.com/Sage-Bionetworks/synapseTutorials");
used.add(usedEntity);
used.add(usedURL);
newActivity.setUsed(used);
newActivity = synapseClient.createActivity(newActivity);	
    {%endhighlight %}
	{% endtab %}

    {% tab Python %}
	{% highlight python %}
plot2 = File("images/plot_2.png", parent=results_folder)
plot2 = syn.store(plot2, used=raw_data_file,
	executed='https://github.com/Sage-Bionetworks/synapseTutorials')

	{% endhighlight %}
	{% endtab %}

    {% tab R %}
	{% highlight r %}
plot2 <- File(path="/images/plot2.png", parentId=resultsFolder$properties$id) 
plot2 <- synStore(plotFileEntity, used=rawDataFile,
    executed='https://github.com/Sage-Bionetworks/synapseTutorials',
    activityName="plot distributions",
    activityDescription="Generate histograms for demo")
    {%endhighlight %}
	{% endtab %}

    {% tab Web %}
click the **Upload or Link to File** button on the Files tab to upload image/plot_2.png.  After uploading click the **Tools** button and chose **Edit Provenance**.
<img id="webTab" src="/assets/images/gettingstarted_provenance1.png">
<img id="webTab" src="/assets/images/gettingstarted_provenance2.png">
    {% endtab %}
{% endtabs %}

<br>

## More Guides

Find additional information and tutorials through our <a href="/articles/">User Guide</a>.<|MERGE_RESOLUTION|>--- conflicted
+++ resolved
@@ -101,7 +101,7 @@
 
 {% endtabs %}
 
-<<<<<<< HEAD
+
 ## Logging into Synapse
 
 Synapse credentials are required to use the programmatic clients. Register to create an account, and even if you login with a Gmail account, make sure you go through the extra step of creating a username and password.
@@ -127,9 +127,6 @@
 ```
 
 ## Becoming a Certified User
-=======
-# Becoming a Certified User
->>>>>>> 3175c017
 
 Anyone can browse public content in Synapse but in order to download and create content you will need to register for an account:
 
