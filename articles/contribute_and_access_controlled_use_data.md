---
title: "Contribute and Access Controlled Data"
layout: article
excerpt: Learn how to contribute and access different types of Controlled Data.
category: governance
order: 4
---

<a name="contributing-data"></a>

# Contributing Data

Data shared in Synapse may have `Conditions for Use` that define restrictions on how it may be disclosed or what the data set may contain based on privacy laws or regulation.

<<<<<<< HEAD
If there are no ethical, legal or regulatory reasons to impose `Conditions for Use`, the data can be used for any lawful research purpose. All human data shared in Synapse, with or without `Conditions for Use`, must be de-identified according to **HIPAA standards** and comply with all applicable privacy laws and regulations. Guidance on de-identification according to HIPAA rules can be found [here](http://www.hhs.gov/ocr/privacy). 
=======
You must be a `Certified User` to contribute data to Synapse. You are responsible for determining if the data you would like to contribute is `Controlled Use` and therefore requires `Conditions for Use`. Carefully consider the specific risks and appropriate protections required before sharing your data.
>>>>>>> 2fbdaae0

If there are no ethical, legal or regulatory reasons to impose `Conditions for Use`, the data can be used for any lawful research purpose. All human data shared in Synapse, with or without `Conditions for Use`, must be de-identified according to **HIPAA standards** and comply with all applicable privacy laws and regulations. Guidance on de-identification according to HIPAA rules can be found [here](http://www.hhs.gov/ocr/privacy){:target="_blank"}.

`Conditions for Use` can be set at the `Project`, `Folder`, `File` and `Table` level. We recommend grouping `Files` that require the same `Conditions for Use` in a dedicated `Folder` within your `Project`. For more information about setting `Conditions for Use` please see [Access Controls and Data Governance](access_controls.md).

<a name="accessing-data"></a>

# Accessing Data

Both `Registered` and `Certified` users can view, download, and use data that do not have `Conditions for Use`.

<a name="access-data-with-conditions-for-use"></a>

## How do you access data with Conditions for Use? 

To access `Controlled Use` data you must fulfill the `Conditions for Use` set by the data contributor. On the entity page, select the orange `Show unmet conditions` box in the center of the header to open a dialog box with directions to meet the `Conditions for Use`. In many cases, access requires that you read and agree to data-specific terms electronically in a clickwrap contract. Occasionally, access to `Controlled Data` requires additional steps, like having your analysis plan approved by an ethics board or IRB.

### Bridge Data

Synapse houses data collected through research apps. This data is called Bridge data. This data has been donated by thousands of volunteers 
from around the world. Bridge data is only accessible to Users with a `Validated Profile`. To learn more see [Synapse User Credentials](accounts_certified_users_and_profile_validation.md#validated-profile).

{% include warning.html content="Controlled and Bridge data may not be redistributed." %}
Sharing a Synapse account violates the Synapse Terms of Use. Each user wishing to access `Controlled Data` must individually agree to the `Conditions for Use` to access the data. **Please be mindful when sharing information. Do not send data or metadata via email.**

<a name="flagging-inappropriate-data-use"></a>

## Flagging Inappropriate Data Use

If you believe the data made available in Synapse have been posted inconsistently with the associated `Conditions for Use`, use the **Report Issue** flag in the header of the relevant file, table or folder.

![Report an issue](../assets/images/report-an-issue.png)

Flagging the data in this way will alert the Access and Compliance Team who will contact you for more detail. You may also email the Access and Compliance Team at act@sagebase.org directly to report possible incidents.<|MERGE_RESOLUTION|>--- conflicted
+++ resolved
@@ -12,11 +12,7 @@
 
 Data shared in Synapse may have `Conditions for Use` that define restrictions on how it may be disclosed or what the data set may contain based on privacy laws or regulation.
 
-<<<<<<< HEAD
-If there are no ethical, legal or regulatory reasons to impose `Conditions for Use`, the data can be used for any lawful research purpose. All human data shared in Synapse, with or without `Conditions for Use`, must be de-identified according to **HIPAA standards** and comply with all applicable privacy laws and regulations. Guidance on de-identification according to HIPAA rules can be found [here](http://www.hhs.gov/ocr/privacy). 
-=======
 You must be a `Certified User` to contribute data to Synapse. You are responsible for determining if the data you would like to contribute is `Controlled Use` and therefore requires `Conditions for Use`. Carefully consider the specific risks and appropriate protections required before sharing your data.
->>>>>>> 2fbdaae0
 
 If there are no ethical, legal or regulatory reasons to impose `Conditions for Use`, the data can be used for any lawful research purpose. All human data shared in Synapse, with or without `Conditions for Use`, must be de-identified according to **HIPAA standards** and comply with all applicable privacy laws and regulations. Guidance on de-identification according to HIPAA rules can be found [here](http://www.hhs.gov/ocr/privacy){:target="_blank"}.
 
