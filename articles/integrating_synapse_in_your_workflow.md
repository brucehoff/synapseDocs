---
title: "Integrating Synapse in your RNA-Seq workflow"
layout: article
category: limbo
excerpt: Easily manage groups of users for purposes of project access, communication, and challenges by forming teams.  
---

# Goals

The goal is to demonstrate how to use Synapse in a RNA-Seq workflow to manage files and track processing steps.

## Getting Raw Data
The first step is to download the data onto the computer where you will be processing it.

The data used in this example is a small RNA-Seq dataset for adrenal and brain tissue generated by the [https://www.ebi.ac.uk/arrayexpress/experiments/E-MTAB-513/](Illumina Body Map) project. A sub-sampled raw dataset has been stored in a public [Synapse project](https://www.synapse.org/#!Synapse:syn2468548/files/).

Here, we access two `fastq` files and a small region of chr19 (300000-350000 Mb) of the hg19 reference genome directly by their Synapse identifiers and download them to our local computer.

{% highlight bash %}
# Get brain fastq file
synapse get syn2468554

# Get adrenal fastq file
synapse get syn2468552
{% endhighlight %}


## Map the Raw Reads
Now that we have the data, you can then use the alignment tool of choice to map these reads. We will use [STAR](http://bioinformatics.oxfordjournals.org/content/early/2012/10/25/bioinformatics.bts635) to map the reads

## Setting Up the Local Environment

{% highlight bash %}
mkdir demo-rnaseq-workflow

#dir to store the STAR genome index for the reference genome
mkdir ref-genome

{% endhighlight %}

## Creating a Genome Index

{% highlight bash %}

# the reference genome
# downloads as hg19_chr19_subregion.fasta
synapse get --downloadLocation ref-genome/ syn2468557

#create a STAR genome index
<<<<<<< HEAD
STAR --runMode genomeGenerate --genomeDir ref_genome --genomeFastaFiles ref-genome/hg19\_chr19\_subregion.fasta
=======
star_genome_index = STAR_executable + ' --runMode genomeGenerate --genomeDir {genome_dir} --genomeFastaFiles {genome_fasta}'
star_genome_index = star_genome_index.format(genome_dir=ref_genome_dir, genome_fasta = ref_genome.path)
! $star_genome_index

{% endhighlight %}
{% endtab %}
{% endtabs %}

#### Map adrenal & brain tissue reads

{% tabs %}
{% tab Command %}
{% highlight bash %}

{% endhighlight %}
{% endtab %}


{% tab Python %}
{% highlight python %}
#constructing a basic command to run the mapping
#this command could be replaced by any mapper of choice
basic_star_command_template = STAR_executable +' --runThreadN 1 --genomeDir {genome_dir} --outFileNamePrefix  {prefix} --outSAMunmapped Within --readFilesIn {read_1}'
>>>>>>> b40457a1

{% endhighlight %}

## Map Adrenal and Brain Tissue Reads

<<<<<<< HEAD
=======
brain_star_command = basic_star_command_template.format(genome_dir = ref_genome_dir,
                                                        prefix = local_analysis_dir + '/brain_',
                                                        read_1 = brain_reads.path
                                                        )
! $brain_star_command
{% endhighlight %}
{% endtab %}
{% endtabs %}


### Lets store the analysis provenance now in Synapse

Key things required
* A synapse user account
* A personal synapse project to store the data and/or analysis
For help refer to Synapse Getting Started Guide

{% tabs %}
{% tab Command %}
>>>>>>> b40457a1
{% highlight bash %}
star --runThreadN 1 --genomeDir ref-genome/ --outFileNamePrefix brain --outSAMunmapped Within --readFilesIn brain.fastq

star --runThreadN 1 --genomeDir ref-genome/ --outFileNamePrefix adrenal --outSAMunmapped Within --readFilesIn adrenal.fastq
{% endhighlight %}
<<<<<<< HEAD
=======
{% endtab %}
{% tab Python %}
{% highlight python %}

#create a project
project_name = 'RNA_Seq_Project-%s'  % randomword(5) ##mainly to create a random unique project name
myProj = syn.store(Project(project_name))

#create a folder to store the bams
mapped_folder = syn.store(Folder('mapped_files', parent = myProj))

brain_mapped_file = get_FilesList(local_analysis_dir, 'brain.*sam')[0]
brain_mapped_file = File(brain_mapped_file, parent = mapped_folder.id, synapseStore=False)

executed = [pushToSynapse(syn,brain_star_command, parentId=mapped_folder.id)]
used = [brain_reads]
brain_mapped_file = syn.store(brain_mapped_file, used = used, executed= executed)


#################

adrenal_mapped_file = get_FilesList(local_analysis_dir, 'adrenal.*sam')[0]
adrenal_mapped_file = synapseclient.File(adrenal_mapped_file, parent = mapped_folder , synapseStore=False)

executed = [pushToSynapse(syn, adrenal_star_command, parentId=mapped_folder.id)]
used = [adrenal_reads]
adrenal_mapped_file = syn.store(adrenal_mapped_file, used = used, executed= executed)

{% endhighlight %}
{% endtab %}
{% endtabs %}


### Lets continue with counting the reads / gene

and this time lets push the provenance as we go to synapse
Key things needed
genes/features to count against
mapped files from adrenal and brain tissues
htseq: software to count the reads falling in each gene

#### fetch the annotation & create a folder to store the counts

>>>>>>> b40457a1

Let's store the results and provenance in Synapse.

<<<<<<< HEAD
=======
# lets create a folder to keep the counts
counts_folder = syn.store(synapseclient.Folder('counts', parentId=myProj.id))
In [15]:
counts_files = []

for sam in [adrenal_mapped_file, brain_mapped_file]:

    count_file = sam.path.replace('.sam','_htseq-counts.txt')

    command = "htseq-count -f sam -s no -q %s %s > %s" % (sam.path, annotation_file.path, count_file)
    ! $command

    #pushing the counts file to synapse and
    used = [sam, annotation_file]
    executed = pushToSynapse(syn, command, parentId = counts_folder.id)
    count_file = File(count_file, parentId=counts_folder.id)
    count_file = syn.store(count_file, used=used, executed=executed)

    #keeping for later use
    counts_files.append(count_file)
..,!!!
Upload completed in 4 seconds.
..,!!
Upload completed in 3 seconds.
..,!!
Upload completed in 2 seconds.
..,!!
Upload completed in 3 seconds.
4. Merge the counts from all the samples
produce a single counts file filtering out genes with zero counts across all the samples
In [16]:
cleaned_counts  = merge_htseq_counts(counts_files)
cleaned_counts
Out[16]:
adrenal	brain
gene		
C2CD4C	83	29
FLJ45445	647	169
MADCAM1	41	22
MIER2	12	2
ODF3L2	1796	1067
OR4F17	11	9
PPAP2C	3	270
SHC2	309	266
THEG	56	16
WASH5P	4018	5676
10 rows × 2 columns
In [58]:
cleaned_counts.apply(lambda x: np.log2(x), axis=1).plot(rot=90, title="raw counts(log)", kind="bar")
plt.savefig('raw_read_counts.png')

4.1 Store the final merged counts with provenance
In [103]:
outFile = local_analysis_dir + '/merged_counts.tsv'
cleaned_counts.to_csv(outFile, sep="\t", header=True, index=True )
cleaned_counts_syn = syn.store(File(outFile,parentId = counts_folder.id), used=[x.id for x in counts_files])
..,!!
Upload completed in 3 seconds.
5. Lets also create a Wiki for our project
summarizing the analysis and show analysis provenance to our users
In [109]:
wiki = temp_create_wiki(syn, cleaned_counts, 'raw_read_counts.png', myProj, cleaned_counts_syn)
In [110]:
syn.onweb(myProj)
Cleanup
delete the demo project and local analysis space



syn.delete(myProj)
shutil.rmtree(local_analysis_dir)





### Headline


{% tabs %}
{% tab Command %}
>>>>>>> b40457a1
{% highlight bash %}
# create a project
synapse create Project --name demo-rnaseq-workflow

# create a folder to store the bams
# Use Synapse ID reported from the above command to use as the parent ID
synapse create Folder --name mapped-files --parentId syn123456789

# Use Synapse ID reported from the above command to use as the parent ID
synapse store brain.sam --parentId syn234567890 --used brain.fastq ref-genome/hg19\_chr19\_subregion.fasta

synapse store adrenal.sam --parentId syn234567890 --used adrenal.fastq ref-genome/hg19\_chr19\_subregion.fasta
{% endhighlight %}<|MERGE_RESOLUTION|>--- conflicted
+++ resolved
@@ -47,205 +47,23 @@
 synapse get --downloadLocation ref-genome/ syn2468557
 
 #create a STAR genome index
-<<<<<<< HEAD
 STAR --runMode genomeGenerate --genomeDir ref_genome --genomeFastaFiles ref-genome/hg19\_chr19\_subregion.fasta
-=======
-star_genome_index = STAR_executable + ' --runMode genomeGenerate --genomeDir {genome_dir} --genomeFastaFiles {genome_fasta}'
-star_genome_index = star_genome_index.format(genome_dir=ref_genome_dir, genome_fasta = ref_genome.path)
-! $star_genome_index
-
-{% endhighlight %}
-{% endtab %}
-{% endtabs %}
-
-#### Map adrenal & brain tissue reads
-
-{% tabs %}
-{% tab Command %}
-{% highlight bash %}
-
-{% endhighlight %}
-{% endtab %}
-
-
-{% tab Python %}
-{% highlight python %}
-#constructing a basic command to run the mapping
-#this command could be replaced by any mapper of choice
-basic_star_command_template = STAR_executable +' --runThreadN 1 --genomeDir {genome_dir} --outFileNamePrefix  {prefix} --outSAMunmapped Within --readFilesIn {read_1}'
->>>>>>> b40457a1
 
 {% endhighlight %}
 
 ## Map Adrenal and Brain Tissue Reads
 
-<<<<<<< HEAD
-=======
-brain_star_command = basic_star_command_template.format(genome_dir = ref_genome_dir,
-                                                        prefix = local_analysis_dir + '/brain_',
-                                                        read_1 = brain_reads.path
-                                                        )
-! $brain_star_command
-{% endhighlight %}
-{% endtab %}
-{% endtabs %}
-
-
-### Lets store the analysis provenance now in Synapse
-
-Key things required
-* A synapse user account
-* A personal synapse project to store the data and/or analysis
-For help refer to Synapse Getting Started Guide
-
-{% tabs %}
-{% tab Command %}
->>>>>>> b40457a1
 {% highlight bash %}
 star --runThreadN 1 --genomeDir ref-genome/ --outFileNamePrefix brain --outSAMunmapped Within --readFilesIn brain.fastq
 
 star --runThreadN 1 --genomeDir ref-genome/ --outFileNamePrefix adrenal --outSAMunmapped Within --readFilesIn adrenal.fastq
 {% endhighlight %}
-<<<<<<< HEAD
-=======
-{% endtab %}
-{% tab Python %}
-{% highlight python %}
-
-#create a project
-project_name = 'RNA_Seq_Project-%s'  % randomword(5) ##mainly to create a random unique project name
-myProj = syn.store(Project(project_name))
-
-#create a folder to store the bams
-mapped_folder = syn.store(Folder('mapped_files', parent = myProj))
-
-brain_mapped_file = get_FilesList(local_analysis_dir, 'brain.*sam')[0]
-brain_mapped_file = File(brain_mapped_file, parent = mapped_folder.id, synapseStore=False)
-
-executed = [pushToSynapse(syn,brain_star_command, parentId=mapped_folder.id)]
-used = [brain_reads]
-brain_mapped_file = syn.store(brain_mapped_file, used = used, executed= executed)
-
-
-#################
-
-adrenal_mapped_file = get_FilesList(local_analysis_dir, 'adrenal.*sam')[0]
-adrenal_mapped_file = synapseclient.File(adrenal_mapped_file, parent = mapped_folder , synapseStore=False)
-
-executed = [pushToSynapse(syn, adrenal_star_command, parentId=mapped_folder.id)]
-used = [adrenal_reads]
-adrenal_mapped_file = syn.store(adrenal_mapped_file, used = used, executed= executed)
-
-{% endhighlight %}
-{% endtab %}
-{% endtabs %}
-
-
-### Lets continue with counting the reads / gene
-
-and this time lets push the provenance as we go to synapse
-Key things needed
-genes/features to count against
-mapped files from adrenal and brain tissues
-htseq: software to count the reads falling in each gene
-
-#### fetch the annotation & create a folder to store the counts
-
->>>>>>> b40457a1
 
 Let's store the results and provenance in Synapse.
 
-<<<<<<< HEAD
-=======
-# lets create a folder to keep the counts
-counts_folder = syn.store(synapseclient.Folder('counts', parentId=myProj.id))
-In [15]:
-counts_files = []
-
-for sam in [adrenal_mapped_file, brain_mapped_file]:
-
-    count_file = sam.path.replace('.sam','_htseq-counts.txt')
-
-    command = "htseq-count -f sam -s no -q %s %s > %s" % (sam.path, annotation_file.path, count_file)
-    ! $command
-
-    #pushing the counts file to synapse and
-    used = [sam, annotation_file]
-    executed = pushToSynapse(syn, command, parentId = counts_folder.id)
-    count_file = File(count_file, parentId=counts_folder.id)
-    count_file = syn.store(count_file, used=used, executed=executed)
-
-    #keeping for later use
-    counts_files.append(count_file)
-..,!!!
-Upload completed in 4 seconds.
-..,!!
-Upload completed in 3 seconds.
-..,!!
-Upload completed in 2 seconds.
-..,!!
-Upload completed in 3 seconds.
-4. Merge the counts from all the samples
-produce a single counts file filtering out genes with zero counts across all the samples
-In [16]:
-cleaned_counts  = merge_htseq_counts(counts_files)
-cleaned_counts
-Out[16]:
-adrenal	brain
-gene		
-C2CD4C	83	29
-FLJ45445	647	169
-MADCAM1	41	22
-MIER2	12	2
-ODF3L2	1796	1067
-OR4F17	11	9
-PPAP2C	3	270
-SHC2	309	266
-THEG	56	16
-WASH5P	4018	5676
-10 rows × 2 columns
-In [58]:
-cleaned_counts.apply(lambda x: np.log2(x), axis=1).plot(rot=90, title="raw counts(log)", kind="bar")
-plt.savefig('raw_read_counts.png')
-
-4.1 Store the final merged counts with provenance
-In [103]:
-outFile = local_analysis_dir + '/merged_counts.tsv'
-cleaned_counts.to_csv(outFile, sep="\t", header=True, index=True )
-cleaned_counts_syn = syn.store(File(outFile,parentId = counts_folder.id), used=[x.id for x in counts_files])
-..,!!
-Upload completed in 3 seconds.
-5. Lets also create a Wiki for our project
-summarizing the analysis and show analysis provenance to our users
-In [109]:
-wiki = temp_create_wiki(syn, cleaned_counts, 'raw_read_counts.png', myProj, cleaned_counts_syn)
-In [110]:
-syn.onweb(myProj)
-Cleanup
-delete the demo project and local analysis space
-
-
-
-syn.delete(myProj)
-shutil.rmtree(local_analysis_dir)
-
-
-
-
-
-### Headline
-
-
-{% tabs %}
-{% tab Command %}
->>>>>>> b40457a1
 {% highlight bash %}
 # create a project
 synapse create Project --name demo-rnaseq-workflow
-
-# create a folder to store the bams
-# Use Synapse ID reported from the above command to use as the parent ID
-synapse create Folder --name mapped-files --parentId syn123456789
 
 # Use Synapse ID reported from the above command to use as the parent ID
 synapse store brain.sam --parentId syn234567890 --used brain.fastq ref-genome/hg19\_chr19\_subregion.fasta
