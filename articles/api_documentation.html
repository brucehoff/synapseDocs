---
title: API Documentation
layout: default
---

<script src="//cdnjs.cloudflare.com/ajax/libs/jquery.matchHeight/0.7.0/jquery.matchHeight-min.js"></script>
<script>
    $(function () {
        $('.subject-card').matchHeight();
    });
</script>

<div class="row" id="background">

    <div class="row">
        <h1 style="text-align: center">API Docs</h1>
    </div>

    <div class="row" style="padding-top:2%; padding-bottom: 11%;">
        <div class="col-xs-12 col-md-12 col-lg-12" id="subjects" style="background-color: transparent;">
            <div class="col-xs-12 col-sm-3">
<<<<<<< HEAD
                <a href="https://docs.synapse.org/python">
=======
                <a href="https://python-docs.synapse.org/">
>>>>>>> d246b3ad
                    <div class="subject-card">
                        <img src="/assets/images/python_icon.jpeg" alt="python_icon" style="width: 2.0em;"/>
                        <h5>Python Docs</h5>
                        <hr>
                        <span>Interact with Synapse using the Python Synapse client.</span>
                    </div>
                </a>
            </div>
            <div class="col-xs-12 col-sm-3">
                <a href="https://r-docs.synapse.org/">
                    <div class="subject-card">
                        <img src="/assets/images/rstudio_icon.jpeg" alt="R_icon" style="width: 2.0em;"/>
                        <h5>R Docs</h5>
                        <hr>
                        <span>Use the R client to interact with Synapse from scripts or interactive R sessions.</span>
                    </div>
                </a>
            </div>
            <div class="col-xs-12 col-sm-3">
<<<<<<< HEAD
                <a href="https://docs.synapse.org/python/CommandLineClient.html">
=======
                <a href="https://python-docs.synapse.org/build/html/CommandLineClient.html">
>>>>>>> d246b3ad
                    <div class="subject-card">
                        <img src="/assets/images/bash_icon.png" alt="bash_icon" style="width: 2.5em;"/>
                        <h5>Command Line Docs</h5>
                        <hr>
                        <span>Connect and interact with Synapse directly using the Synapse command line client.</span>
                    </div>
                </a>
            </div>
            <div class="col-xs-12 col-sm-3">
                <a href="https://docs.synapse.org/rest">
                    <div class="subject-card">
                        <img src="/assets/images/api_gears.png" alt="gears_icon" style="width: 2.0em;"/>
                        <h5>REST API</h5>
                        <hr>
                        <span>Build your own client using the Synapse REST APIs.</span>
                    </div>
                </a>
            </div>

        </div>
    </div>
</div><|MERGE_RESOLUTION|>--- conflicted
+++ resolved
@@ -19,11 +19,7 @@
     <div class="row" style="padding-top:2%; padding-bottom: 11%;">
         <div class="col-xs-12 col-md-12 col-lg-12" id="subjects" style="background-color: transparent;">
             <div class="col-xs-12 col-sm-3">
-<<<<<<< HEAD
-                <a href="https://docs.synapse.org/python">
-=======
                 <a href="https://python-docs.synapse.org/">
->>>>>>> d246b3ad
                     <div class="subject-card">
                         <img src="/assets/images/python_icon.jpeg" alt="python_icon" style="width: 2.0em;"/>
                         <h5>Python Docs</h5>
@@ -43,11 +39,7 @@
                 </a>
             </div>
             <div class="col-xs-12 col-sm-3">
-<<<<<<< HEAD
-                <a href="https://docs.synapse.org/python/CommandLineClient.html">
-=======
                 <a href="https://python-docs.synapse.org/build/html/CommandLineClient.html">
->>>>>>> d246b3ad
                     <div class="subject-card">
                         <img src="/assets/images/bash_icon.png" alt="bash_icon" style="width: 2.5em;"/>
                         <h5>Command Line Docs</h5>
