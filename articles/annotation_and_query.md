---
title: Annotations and Queries
layout: article
excerpt: Learn about using custom metadata, how to assign and modify annotations, and how to query them for analysis. 
category: howto
---

# Annotations

Annotations are key-value pairs stored as metadata for `Projects`, `Files`, `Folders`, and `Tables` that help users to find and query data. Annotations can be based on an existing ontology or controlled vocabulary, or can be created in an <i>ad hoc</i> manner and modified later as the metadata evolves. Annotations can be a powerful tool used to systematically group and/or describe things (files or data, etc.) in Synapse, which then provides a way for those things to be searched for and discovered.


 For example, if you have uploaded a collection of alignment files in the BAM file format from an RNA-sequencing experiment, each representing a sample and experimental replicate, you can use annotations to add this information to each file in a structured way. Sometimes, users encode this information in file names, e.g., `sampleA_conditionB.bam`, which makes it "human-readable" but makes it difficult to search for in a systematic way, such as finding all replicates of `sampleA_conditionB`. Adding this information as Synapse annotations enables a more complete description of the contents of the `File`. 

 In this case, the annotations you may want to add might look like this: 

 <img src="/assets/images/annotationsComplete.png">

## Types of Annotations

Annotations can be one of four types: 

* Text (Character Limit = 256)
* Integer
* Floating Point
* Date (Date and Time stored as a Timestamp)

## How to Assign Annotations

Annotations may be added when initially uploading a file or at a later date. This can be done using the command line client, the [Python client](https://python-docs.synapse.org/build/html/Views.html#updating-annotations-using-view), the [R client](https://r-docs.synapse.org/articles/views.html#updating-annotations-using-view), or from the web. Using the programmatic clients facilitates batch and automated population of annotations across many files. The web client can be used to bulk update many files using [file views](views.md).

### Adding Annotations 

To add annotations on a single entity through the web client, click the `Annotations` button in the upper right corner on a Project, Folder, or File page.

<img src="/assets/images/webAnnotation.png">

<<<<<<< HEAD
To add annotations on multiple files, please refer to our Synapse in Practice article <a href="/articles/managing_custom_metadata_at_scale.html">"Managing Custom Metadata at Scale"</a> for a tutorial on how to do this efficiently and effectively leveraging <a href="/articles/views.html">File Views</a>.
=======
To add annotations on multiple files, please refer to our Synapse in Practice article [Managing Custom Metadata at Scale](managing_custom_metadata_at_scale.md) for a tutorial on how to do this efficiently and effectively leveraging [file views](views.md).
>>>>>>> 86c3abf3

##### Command line

```bash
synapse store sampleA_conditionB.bam --parentId syn00123 --annotations '{"fileFormat":"bam", "assay":"rnaSeq"}'
```

##### Python

```python
entity = File(path="sampleA_conditionB.bam",parent="syn00123")
entity.annotations = {"fileFormat":"bam", "assay":"rnaSeq"}
syn.store(entity)
```

##### R

```r
entity <- File("sampleA_conditionB.bam", parent="syn00123")
entity <- synStore(entity, annotations=list(fileFormat = "bam", assay = "rnaSeq"))
```

<br/>

### Modifying Annotations

To update annotations on a single file:

Click **File Tools**, **Annotations** and **Edit** to add, delete, or modify annotations. Start by entering a key (the name of the annotation), select the type (text, integer etc.,), and enter the value. Click `Save` to store the annotations for this entity. To enter multiple Values for a single Key click `Enter` with the cursor in the Value field.

<img src="/assets/images/filetools.png">

<img src="/assets/images/annotationsDetail.png">

<<<<<<< HEAD
To modify annotations on multiple files, please refer to our Synapse in Practice article <a href="/articles/managing_custom_metadata_at_scale.html">"Managing Custom Metadata at Scale"</a> for a tutorial on how to do this efficiently and effectively leveraging <a href="/articles/views.html">File Views</a>.
=======
To add annotations on multiple files, please refer to our Synapse in Practice article [Managing Custom Metadata at Scale](managing_custom_metadata_at_scale.md) for a tutorial on how to do this efficiently and effectively leveraging [file views](views.md).
>>>>>>> 86c3abf3

##### Command line

```bash
synapse set-annotations --id syn00123 --annotations '{"fileFormat":"bam", "assay":"rnaSeq"}'
```

##### Python

```python
entity = syn.get("syn123")

# Please note that existing annotations will be overwritten. To modify ONLY one annotation:

entity.fileFormat = 'bam'
entity['fileFormat'] = 'bam'

#Please note that existing annotations will be overwritten

entity.annotations = {"fileFormat":"bam", "assay":"rnaSeq"}

syn.store(entity, forceVersion = F)
```

##### R

```r
entity <- synGet("syn00123")

##### Modifying a set of annotations, preserving any existing annotations
existing_annots <- synGetAnnotations(entity)
synSetAnnotations(entity, annotations = c(existing_annots, list(fileType = "bam", assay = "rnaSeq")))

##### Add/update annotations, removing any other existing annotations
synSetAnnotations(entity, annotations = list(fileType = "bam", assay = "rnaSeq"))
```

# Queries
{% include note.html content="You will only be able to query the files you currently have permission to access." %}

Queries in Synapse look SQL-like and you can query any `Table` or `View` with `<synId>`. 

```sql
SELECT * FROM <synId> WHERE <expression>
```

The `<expression>` section are the conditions for limiting the search. Below demonstrates some examples of limiting searches.

```sql
SELECT * FROM syn123456 WHERE "fileFormat"='fastq'
```

```sql
SELECT * FROM syn123456 WHERE "RIN"<=6.1
```

Along with annotations added by users, every entity has a number of fields useful for searching. For a complete list, see:

<a href="https://docs.synapse.org/rest/org/sagebionetworks/repo/web/controller/TableExamples.html" target="_blank" class="btn btn-info btn-lg active" role="button" aria-pressed="true">SQL Query Examples</a>

### Finding Files in a Specific Project

To find all files in a specific `Project`, create a `File View` in the web client. For example, if you'd like to see all files in a `Project`, navigate to your project and then the `Tables` tab. From there, click **Tables Tools** and **Add File View**. Click **Add container** and **Enter Synapse Id** to create a tabluar file view that contains every file in the project, which you can now query. Importantly, if you want to later query on annotations, you must select **Add All Annotations**. For a more in-depth look at this feature, please read our articles on [File Views](views.md).

### Listing Files in a Specific Folder

To list the `Files` in a specific `Folder`, you need to know the synID of the `Folder` (for example syn1524884, which has data from TCGA related to melanoma). All entities in this `Folder` will have a `parentId` of syn1524884.

The function to find all `Files` in this `Folder` is called "getChildren":

##### Python

```python
foo = list(syn.getChildren(parent='syn1524884', includeTypes=['file']))
```

##### R

```r
foo <- as.list(synGetChildren(parent='syn1524884', includeTypes=list('file')))
```

### Queries on Annotations

If annotations have been added to `Files`, they can be used to discover files of interest from `File View` syn123456.
For example, you can identify all `Files` annotated as `bam` files (`fileFormat = bam`) with the following query:

```sql
SELECT * FROM syn123456 WHERE "fileFormat"='bam'
```

Likewise, if you had put the RNA-Seq related files described in the section above into the project syn00123 with the described annotations, then you could find all of the files for `conditionB` and `sampleA`:

```sql
SELECT * FROM syn123456 WHERE "projectId"='syn00123' AND "specimenID"='sampleA_conditionB'
```

Lastly, you can query on a subset of entities that have a specific annotation. You can limit the annotations you want displayed as following.

```sql
SELECT specimenID,genomeBuild,fileFormat,platform FROM file WHERE "projectId"='syn00123' AND "specimenID"='sampleA_conditionB'
```

Reproducible queries can be constructed using one of the analytical clients (command line, Python, and R) and on the web client, query results can be displayed in a table on a wiki page.

In a project, from the wiki page click `Wiki Tools` in the upper right corner to `Edit Project Wiki`. Click `Insert` and choose `Table: Query on Files/Folders`.
Enter your query in the box and click the **Insert** button. Once you save the wiki page, the results will be displayed as a table.

##### Command line

```bash
synapse query "SELECT specimenID,genomeBuild,fileFormat,platform FROM syn123456 WHERE \"specimenID\"='sampleA_conditionB'"
```

```python
result = syn.tableQuery("SELECT specimenID,genomeBuild,fileFormat,platform FROM syn123456 WHERE \"specimenID\"='sampleA_conditionB'")
```

```r
result = synTableQuery("SELECT specimenID,genomeBuild,fileFormat,platform FROM syn123456 WHERE \"specimenID\"='sampleA_conditionB'")
```

### How to Download Based on Queries

You can download files in a folder using queries. Currently this feature is only available in the command line client. For example, if you want to download all files in a File View that has a synapse id of `syn00123`, use

```sql
synapse get -q "SELECT * FROM file WHERE parentId = 'syn00123'"
```

## Troubleshooting

Single quotes in Synapse queries must be replaced by double quotes or two single quotes. In order to query for the `chemicalStructure` of `4'-chemical`: 

```sql
SELECT * FROM syn123 where "chemicalStructure" = '4"-chemical'
# OR
SELECT * FROM syn123 where "chemicalStructure" = '4''-chemical'
```

# See Also
[Downloading Data](downloading_data.md), [Tables](tables.md)<|MERGE_RESOLUTION|>--- conflicted
+++ resolved
@@ -35,11 +35,7 @@
 
 <img src="/assets/images/webAnnotation.png">
 
-<<<<<<< HEAD
-To add annotations on multiple files, please refer to our Synapse in Practice article <a href="/articles/managing_custom_metadata_at_scale.html">"Managing Custom Metadata at Scale"</a> for a tutorial on how to do this efficiently and effectively leveraging <a href="/articles/views.html">File Views</a>.
-=======
 To add annotations on multiple files, please refer to our Synapse in Practice article [Managing Custom Metadata at Scale](managing_custom_metadata_at_scale.md) for a tutorial on how to do this efficiently and effectively leveraging [file views](views.md).
->>>>>>> 86c3abf3
 
 ##### Command line
 
@@ -74,11 +70,7 @@
 
 <img src="/assets/images/annotationsDetail.png">
 
-<<<<<<< HEAD
-To modify annotations on multiple files, please refer to our Synapse in Practice article <a href="/articles/managing_custom_metadata_at_scale.html">"Managing Custom Metadata at Scale"</a> for a tutorial on how to do this efficiently and effectively leveraging <a href="/articles/views.html">File Views</a>.
-=======
 To add annotations on multiple files, please refer to our Synapse in Practice article [Managing Custom Metadata at Scale](managing_custom_metadata_at_scale.md) for a tutorial on how to do this efficiently and effectively leveraging [file views](views.md).
->>>>>>> 86c3abf3
 
 ##### Command line
 
