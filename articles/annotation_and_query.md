--- conflicted
+++ resolved
@@ -35,11 +35,7 @@
 
 Annotations may be added when initially uploading a file or at a later date. This can be done using the command line client, the Python client, the R client, or from the web. Using the programmatic clients facilitates batch and automated population of annotations across many files. The web client can be used to bulk update many files using [file views](/articles/views.html).
 
-<<<<<<< HEAD
-#### Adding Annotations 
-=======
 ### Adding Annotations 
->>>>>>> f9b241ad
 
 {% tabs %}
 	{% tab Command %}
