---
title: Annotations and Queries
layout: article
excerpt: Learn about using custom metadata, how to assign and modify annotations, and how to query them for analysis. 
category: howto
---

# Annotations

Annotations are key-value pairs stored as metadata for `Projects`, `Files`, `Folders`, and `Tables` that help users to find and query data. Annotations can be based on an existing ontology or controlled vocabulary, or can be created in an <i>ad hoc</i> manner and modified later as the metadata evolves. Annotations can be a powerful tool used to systematically group and/or describe things (files or data, etc.) in Synapse, which then provides a way for those things to be searched for and discovered.


 For example, if you have uploaded a collection of alignment files in the BAM file format from an RNA-sequencing experiment, each representing a sample and experimental replicate, you can use annotations to add this information to each file in a structured way. Sometimes, users encode this information in file names, e.g., `sampleA_conditionB.bam`, which makes it "human-readable" but makes it difficult to search for in a systematic way, such as finding all replicates of `sampleA_conditionB`. Adding this information as Synapse annotations enables a more complete description of the contents of the `File`. 

 In this case, the annotations you may want to add might look like this: 

 <img src="/assets/images/annotationsComplete.png">

## Types of Annotations

Annotations can be one of four types: 

* Text (Character Limit = 256)
* Integer
* Floating Point
* Date (Date and Time stored as a Timestamp)

## How to Assign Annotations

Annotations may be added when initially uploading a file or at a later date. This can be done using the command line client, the [Python client](https://python-docs.synapse.org/build/html/Views.html#updating-annotations-using-view), the [R client](https://r-docs.synapse.org/articles/views.html#updating-annotations-using-view), or from the web. Using the programmatic clients facilitates batch and automated population of annotations across many files. The web client can be used to bulk update many files using [file views](/articles/views.html).

### Adding Annotations 

To add annotations on a single entity through the web client, click the `Annotations` button in the upper right corner on a Project, Folder, or File page.

<img src="/assets/images/webAnnotation.png">

To add annotations on multiple files, please refer to our Synapse in Practice article <a href="/articles/managing_custom_metadata_at_scale.html">"Managing Custom Metadata at Scale"</a> for a tutorial on how to do this efficiently and effectively leveraging <a href="/articles/views.html"></a>.

##### Command line

```bash
synapse store sampleA_conditionB.bam --parentId syn00123 --annotations '{"fileFormat":"bam", "assay":"rnaSeq"}'
```

##### Python

```python
entity = File(path="sampleA_conditionB.bam",parent="syn00123")
entity.annotations = {"fileFormat":"bam", "assay":"rnaSeq"}
syn.store(entity)
```

##### R

```r
entity <- File("sampleA_conditionB.bam", parent="syn00123")
entity <- synStore(entity, annotations=list(fileFormat = "bam", assay = "rnaSeq"))
```

<br/>

### Modifying Annotations

To update annotations on a single file:

Click **File Tools**, **Annotations** and **Edit** to add, delete, or modify annotations. Start by entering a key (the name of the annotation), select the type (text, integer etc.,), and enter the value. Click `Save` to store the annotations for this entity. To enter multiple Values for a single Key click `Enter` with the cursor in the Value field.

<img src="/assets/images/filetools.png">

<img src="/assets/images/annotationsDetail.png">

To modify annotations on multiple files, please refer to our Synapse in Practice article <a href="/articles/managing_custom_metadata_at_scale.html">"Managing Custom Metadata at Scale"</a> for a tutorial on how to do this efficiently and effectively leveraging <a href="/articles/views.html"></a>.

##### Command line

```bash
synapse set-annotations --id syn00123 --annotations '{"fileFormat":"bam", "assay":"rnaSeq"}'
```

##### Python

```python
entity = syn.get("syn123")

# Please note that existing annotations will be overwritten. To modify ONLY one annotation:

entity.fileFormat = 'bam'
entity['fileFormat'] = 'bam'

#Please note that existing annotations will be overwritten

entity.annotations = {"fileFormat":"bam", "assay":"rnaSeq"}

syn.store(entity, forceVersion = F)
```

##### R

```r
entity <- synGet("syn00123")

##### Modifying a set of annotations, preserving any existing annotations
existing_annots <- synGetAnnotations(entity)
synSetAnnotations(entity, annotations = c(existing_annots, list(fileType = "bam", assay = "rnaSeq")))

##### Add/update annotations, removing any other existing annotations
synSetAnnotations(entity, annotations = list(fileType = "bam", assay = "rnaSeq"))
```

# Queries
{% include note.html content="You will only be able to query the files you currently have permission to access." %}

Queries in Synapse look SQL-like and you can query any `Table` or `View` with `<synId>`. 

```sql
SELECT * FROM <synId> WHERE <expression>
```

The `<expression>` section are the conditions for limiting the search. Below demonstrates some examples of limiting searches.

```sql
SELECT * FROM syn123456 WHERE "fileFormat"='fastq'
```

```sql
SELECT * FROM syn123456 WHERE "RIN"<=6.1
```

Along with annotations added by users, every entity has a number of fields useful for searching. For a complete list, see:

<a href="https://docs.synapse.org/rest/org/sagebionetworks/repo/web/controller/TableExamples.html" target="_blank" class="btn btn-info btn-lg active" role="button" aria-pressed="true">SQL Query Examples</a>

### Finding Files in a Specific Project

To find all files in a specific `Project`, create a `File View` in the web client. For example, if you'd like to see all files in a `Project`, navigate to your project and then the `Tables` tab. From there, click **Tables Tools** and **Add File View**. Click **Add container** and **Enter Synapse Id** to create a tabluar file view that contains every file in the project, which you can now query. Importantly, if you want to later query on annotations, you must select **Add All Annotations**. For a more in-depth look at this feature, please read our articles on [File Views](/articles/views.html).

### Listing Files in a Specific Folder

To list the `Files` in a specific `Folder`, you need to know the synID of the `Folder` (for example syn1524884, which has data from TCGA related to melanoma). All entities in this `Folder` will have a `parentId` of syn1524884.

The function to find all `Files` in this `Folder` is called "getChildren":

##### Python

```python
foo = list(syn.getChildren(parent='syn1524884', includeTypes=['file']))
```

##### R

```r
foo <- as.list(synGetChildren(parent='syn1524884', includeTypes=list('file')))
```

### Queries on Annotations

If annotations have been added to `Files`, they can be used to discover files of interest from `File View` syn123456.
For example, you can identify all `Files` annotated as `bam` files (`fileFormat = bam`) with the following query:

```sql
SELECT * FROM syn123456 WHERE "fileFormat"='bam'
```

Likewise, if you had put the RNA-Seq related files described in the section above into the project syn00123 with the described annotations, then you could find all of the files for `conditionB` and `sampleA`:

```sql
SELECT * FROM syn123456 WHERE "projectId"='syn00123' AND "specimenID"='sampleA_conditionB'
```

Lastly, you can query on a subset of entities that have a specific annotation. You can limit the annotations you want displayed as following.

<<<<<<< HEAD
```sql
SELECT specimenID,genomeBuild,fileFormat,platform FROM file WHERE "projectId"='syn00123' AND "specimenID"='sampleA_conditionB'
```
=======
{% highlight sql %}
SELECT specimenID,genomeBuild,fileFormat,platform FROM syn123456 WHERE "projectId"='syn00123' AND "specimenID"='sampleA_conditionB'
{% endhighlight %}
>>>>>>> a08dc0c2

Reproducible queries can be constructed using one of the analytical clients (command line, Python, and R) and on the web client, query results can be displayed in a table on a wiki page.

In a project, from the wiki page click `Wiki Tools` in the upper right corner to `Edit Project Wiki`. Click `Insert` and choose `Table: Query on Files/Folders`.
Enter your query in the box and click the **Insert** button. Once you save the wiki page, the results will be displayed as a table.

##### Command line

```bash
synapse query "SELECT specimenID,genomeBuild,fileFormat,platform FROM syn123456 WHERE \"specimenID\"='sampleA_conditionB'"
```

```python
result = syn.tableQuery("SELECT specimenID,genomeBuild,fileFormat,platform FROM syn123456 WHERE \"specimenID\"='sampleA_conditionB'")
```

```r
result = synTableQuery("SELECT specimenID,genomeBuild,fileFormat,platform FROM syn123456 WHERE \"specimenID\"='sampleA_conditionB'")
```

### How to Download Based on Queries

You can download files in a folder using queries. Currently this feature is only available in the command line client. For example, if you want to download all files in a File View that has a synapse id of `syn00123`, use

<<<<<<< HEAD
```sql
synapse get -q "SELECT * FROM file WHERE parentId = 'syn00123'"
```
=======
{% highlight sql %}
synapse get -q "SELECT * FROM syn00123"
{% endhighlight %}
>>>>>>> a08dc0c2

## Troubleshooting

Single quotes in Synapse queries must be replaced by double quotes or two single quotes. In order to query for the `chemicalStructure` of `4'-chemical`: 

```sql
SELECT * FROM syn123 where "chemicalStructure" = '4"-chemical'
# OR
SELECT * FROM syn123 where "chemicalStructure" = '4''-chemical'
```

# See Also
[Downloading Data](/articles/downloading_data.html), [Tables](/articles/tables.html)<|MERGE_RESOLUTION|>--- conflicted
+++ resolved
@@ -170,15 +170,9 @@
 
 Lastly, you can query on a subset of entities that have a specific annotation. You can limit the annotations you want displayed as following.
 
-<<<<<<< HEAD
 ```sql
 SELECT specimenID,genomeBuild,fileFormat,platform FROM file WHERE "projectId"='syn00123' AND "specimenID"='sampleA_conditionB'
 ```
-=======
-{% highlight sql %}
-SELECT specimenID,genomeBuild,fileFormat,platform FROM syn123456 WHERE "projectId"='syn00123' AND "specimenID"='sampleA_conditionB'
-{% endhighlight %}
->>>>>>> a08dc0c2
 
 Reproducible queries can be constructed using one of the analytical clients (command line, Python, and R) and on the web client, query results can be displayed in a table on a wiki page.
 
@@ -203,15 +197,9 @@
 
 You can download files in a folder using queries. Currently this feature is only available in the command line client. For example, if you want to download all files in a File View that has a synapse id of `syn00123`, use
 
-<<<<<<< HEAD
 ```sql
 synapse get -q "SELECT * FROM file WHERE parentId = 'syn00123'"
 ```
-=======
-{% highlight sql %}
-synapse get -q "SELECT * FROM syn00123"
-{% endhighlight %}
->>>>>>> a08dc0c2
 
 ## Troubleshooting
 
