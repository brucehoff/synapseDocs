--- conflicted
+++ resolved
@@ -69,7 +69,6 @@
 
 The command line client has a sub-command `mv` which can be used to move files and folders. The Python client provides the [syn.move](https://python-docs.synapse.org/build/html/Client.html#synapseclient.Synapse.move) command, and the R client has [synMove()](https://r-docs.synapse.org/reference/synMove.html).
 
-<<<<<<< HEAD
 ##### Web
 
 Navigate to the file/folder you would like to move. Select **Tools** -> **Move File**. Browse for the new folder/project or enter the synId to move to. 
@@ -111,12 +110,6 @@
 # store the file/folder to move it
 synStore(foo)
 ```
-=======
-In the web client, there is an option in the `Tools` menu to move files or folders. Navigate to the file/folder you would like to move. Select **Tools** -> **Move File**. Browse for the new folder/project or enter the synId to move to. 
-<br/>
-<img id="smallImage" src="/assets/images/moveFile.png"> <span class="glyphicon glyphicon-arrow-right" aria-hidden="true"></span>
-<img id="image" src="/assets/images/moveFileTo.png">
->>>>>>> b4221f01
 
 # File Previews
 
