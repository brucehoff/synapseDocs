--- conflicted
+++ resolved
@@ -7,19 +7,12 @@
 
 # Synapse Docker Registry
 
-<<<<<<< HEAD
-Docker is a tool for creating, running and managing lightweight virtual machines, represented as versioned 'repositories.'  These virtual machines make it possible to distribute executable environments with all of the dependencies that can easily be run by others.  A Docker 'registry' is a collection of these repositories and there are a number of open registries on the web. Synapse hosts a private registry, freely available to our users. Synapse users interact with the Synapse Docker registry using the standard Docker client. As with Files and Table, Repositories are organized by project and inherit the access controls from the project.
+Docker is a tool for creating, running, and managing lightweight virtual machines. These virtual machines make it possible to distribute executable environments with all of the dependencies that can easily be run by others. These Docker images can then be stored and distributed on a Docker registry, a collection of these images. There are a number of open registries on the web, and Synapse hosts a private registry, freely available to our users, which will allow users to create software on a per project basis which can be easily shared across Synapse. Learn more about [Docker](https://www.docker.com/products/overview) and [Docker registry](https://www.docker.com/products/docker-registry).
 
-
-### Creating a new Docker image
-Users can choose to either modify an existing docker image or build a docker image from a Dockerfile.  Docker images must be tagged with 'docker.synapse.org/synapseProjectId/myreponame' to allow images to be saved.  In this example we will pull down an existing Docker image and add it to the Synapse project, 'syn12345'. 
-=======
-Docker containers wrap a piece of software in a complete filesystem that contains everything needed to run.  This can be extremely helpful as software can have many dependencies, so by installing all of them in a container, users can avoid going through the trouble of installing the software on their own computer.  These Docker images can then be stored and distributed on a Docker registry.  The Synapse Docker registry will allow users to create software on a per project basis which can be easily shared across Synapse. Use the  links to learn more about [Docker](https://www.docker.com/products/overview){:target="_blank"} and [Docker registry](https://www.docker.com/products/docker-registry){:target="_blank"}.
-
+Synapse users interact with the Synapse Docker registry using the standard Docker client. In Synapse, Docker containers are represented as versioned 'repositories' under the 'Docker' tab. As with Files and Tables, Repositories are organized by project and inherit the access controls from the project.
 
 ## Creating a new Docker image
 Let's begin by creating a custom Docker image.  Users can choose to either modify an existing Docker image or build a Docker image from a Dockerfile.  Docker images must be tagged with 'docker.synapse.org/synapseProjectId/myreponame' to allow images to be saved. 
->>>>>>> 335102bd
 
 **Tagging an existing Docker image to save onto the Synapse registry**
 
@@ -57,11 +50,7 @@
 docker build -t  docker.synapse.org/syn12345/my-repo path/to/dockerfile
 ```
 
-<<<<<<< HEAD
 Learn more about building [docker images](https://docs.docker.com/engine/getstarted/step_four/).  
-=======
-To learn more about building [Docker images](https://docs.docker.com/engine/getstarted/step_four/).  
->>>>>>> 335102bd
 
 ## Storing Docker images in the Synapse Docker Registry
 To store Docker images, use the `docker push` command.  To push to the Synapse Docker Registry, users must be logged into the registry:
@@ -97,10 +86,6 @@
 ```
 
 where the digest for a commit is printed to the command line after a successful Docker push. The Synapse web portal displays current digests for a repository's tags on the repository's Synapse page.
-<<<<<<< HEAD
 
 {% include note.html content="You can add external repositories, i.e. repositories that live in other registries like DockerHub and quay.io. For these repositories there is no tight integration (Synapse doesn't contact these external registries) but it allows you to list Docker repositories that are relevant to the project but are not within Synapse.
-" %}
-
-=======
->>>>>>> 335102bd
+" %}