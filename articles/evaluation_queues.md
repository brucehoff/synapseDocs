---

title: Evaluation Queues
layout: article
excerpt: An queue accepts submission of Synapse entities for evaluation. 
category: howto
---

An Evaluation queue allows for people to submit Synapse Files, Docker images, etc. for evaluation.  They are designed to support open-access data analysis and modeling challenges in Synapse. This framework provides tools for administrators to collect and analyze data models from Synapse users created for a specific goal or purpose.

## Create an Evaluation Queue

To create a queue, you must first create a Synapse project. To learn how to do so, please follow instructions [here](getting_started.md#project-and-data-management-on-synapse). An Evaluation Queue can take several parameters that you can use to fine tune it to your preferences. The minimum requirements to create a queue are:

* name – Unique name of the evaluation
* description – A short description of the evaluation
* contentSource – Synapse Project associated with the evaluation
* submissionReceiptMessage – Message to display to users upon submission
* submissionInstructionsMessage – Message to display to users detailing acceptable formatting for submissions.

Additionally, you can pass in an optional **quota** parameter using the R, Python, or web clients. It can be configured with the following terms:

* firstRoundStart - The date/time at which the first round begins in UTC
* roundDurationMillis -  The duration of each round in milliseconds
* numberOfRounds - The number of rounds, or null if there is no end
* submissionLimit - The maximum number of submissions per team/participant per round. Please keep in mind that the system will prevent additional submissions by a user/team once they have hit this number of submissions.

{% include note.html content="The name of your evaluation queue MUST be unique, otherwise the queue will not be created." %}

The example below shows how to create a queue using all of the parameters described:

##### Python

```python
import synapseclient

syn = synapseclient.login()

evaluation = synapseclient.Evaluation(name="My Unique Example Challenge Name",
    description="Short description of challenge queue",
    status="OPEN",
    contentSource="syn12345", # Your Synapse Project synID
    submissionInstructionsMessage="Instructions on submission format...",
    submissionReceiptMessage="Thanks for submitting to My Example Challenge!",
    quota={'submissionLimit':3, # The maximum number of submissions per team/participant per round.
        'firstRoundStart':'2017-11-02T07:00:00.000Z', # The date/time ("%Y-%m-%dT%H:%M:%S%Z") at which the first round begins in UTC.
        'roundDurationMillis':1645199000, #The duration of each round.
        'numberOfRounds':1} # The number of rounds, or null if there is no end. (Based on the duration of each round)
)

syn.store(evaluation)
```

##### R

```r
library(synapser)

synLogin()

evaluation <- Evaluation(name="My Unique Example Challenge Name",
    description="Short description of challenge queue",
    status="OPEN",
    contentSource="syn12345", # Your Synapse Project synID
    submissionInstructionsMessage="Instructions on submission format...",
    submissionReceiptMessage="Thanks for submitting to My Example Challenge!",
    quota=c(submissionLimit=3, # The maximum number of submissions per team/participant per round.
            firstRoundStart = '2017-11-02T07:00:00.000Z', # The date/time ("%Y-%m-%dT%H:%M:%S%Z") at which the first round begins in UTC.
            roundDurationMillis = 1645199000, # The duration of each round.
            numberOfRounds=1) # The number of rounds, or null if there is no end. (Based on the duration of each round)
    )

synStore(evaluation)
```

You can create Evaluation queues on the web by navigating to your challenge site by adding `/admin` to the url (E.g. www.synapse.org/#!Synapse:syn12345/admin).  Click **Tools** on the right corner and **Add Evaluation Queue** and follow the prompts.

![Create evaluation queue](../assets/images/create_evaluation_queues.png)

In the web client, the quota can be modified under the **Challenge** tab by clicking `Edit` for the Evaluations that require a quota.

## Configure an Evaluation Queue

An Evaluation Queue can have limits. Submission "rounds" (start date, round duration, and number of rounds) with an optional submission quota (maximum submissions per participant or team) can be defined for each queue. There is no way to configure the round or quota settings of an Evaluation Queue from the web. The Evaluation ID can be found under the **Challenge** tab of your project. Please note that a Challenge tab will not appear on your project until you have created a challenge (**Tools > Run Challenge**). In the case below, the evaluation queue id is `9610091`.  

<img style="width: 80%;" src="/assets/images/evaluation_queue_id.png">

Using this value, we can configure the `quota` parameters of this evaluation queue with the R or Python client.  

##### Python

```python
import synapseclient
syn = synapseclient.login()
evalId = 9610091
evaluation = syn.getEvaluation(evalId)
evaluation.quota = {'submissionLimit':3} #The maximum number of submissions per team/participant per round.
syn.store(evaluation)
```

##### R

```r
library(synapser)
synLogin()

evalId = 9610091
evaluation <- synGetEvaluation(evalId)

evaluation$quota <- c('submissionLimit'=3) #The maximum number of submissions per team/participant per round.
synStore(evaluation)
```

## Share an Evaluation Queue

Each Evaluation has its own sharing settings, which limit who can interact with the Evaluation and in what way:

* "Administrator" sharing should be tightly restricted, as it includes authority to delete the entire Evaluation queue with all its contents. These users also have the ability to download all the submissions.
* "Can score" allows for individuals to download all the submissions
* "Can submit" allows for Teams or individuals to submit to the Evaluation, but doesn't have access to any of the submissions.
* "Can view" allows for Teams or individuals to view the submissions on a leaderboard.

To set the sharing setting, go to the **Challenge** tab and see your list of Evaluations.  Click on the `Share` button per Evaluation and share it with the Teams or individuals you would like.

{% include important.html content="When someone submits to an Evaluation, a copy of the submission is made, so a person with Administrator or Can score access will be able to download the submission even if the submitter deletes the entity." %}

## Submitting to an Evaluation Queue

Any Synapse entity may be submitted to an Evaluation Queue.

In the R and Python examples, you need to know the ID of the evaluation queue. This ID must be provided to you by administrators of the queue. 
The submission function takes **two optional parameters**: `name` and `team`.  Name can be provided to customize the submission. The submission name is often used by participants to identify their submissions.  If a name is not provided, the name of the entity being submitted will be used. As an example, if you submit a File named testfile.txt, and the name of the submission isn't specified, it will default to testfile.txt. Team names can be provided to recognize a group of contributors.



##### Python

```python
import synapseclient

syn = synapseclient.login()

evaluation_id = "9610091"
my_submission_entity = "syn1234567"

submission = syn.submit(
    evaluation = evaluation_id,
    entity = my_submission_entity,
    name = "My Submission", # An arbitrary name for your submission
    team = "My Team Name") # Optional, can also pass a Team object or id
```

##### R

```r
library(synapser)

synLogin()

evaluation_id <- "9610091"
my_submission_entity <- "syn1234567"

submission <- synSubmit(
    evaluation = evaluation_id,
    entity = my_submission_entity,
    name = "My Submission", # An arbitrary name for your submission
    team = "My Team Name") # Optional, can also pass a Team object or id
```
## Submissions

<<<<<<< HEAD
Every submission you make to an Evaluation queue has a unique id.  This id should not be confused with Synapse ids which start with syn....  All submissions have a `Submission` and `SubmissionStatus` object.
=======
##### Web

Navigate to a file in Synapse and click on **Tools** in the upper right-hand corner.
Select **Submit To Challenge** to pick the challenge for your submission. Follow the provided steps to complete your submission.

<img id="toobig" src="/assets/images/submit_file_to_challenge.png">



## View Submissions of an Evaluation Queue
>>>>>>> 59184902

### Viewing Submissions

All Submissions to an Evaluation queue can be viewed through a leaderboard.  Annotations can be added to a SubmissionStatus to be displayed.  Each of these added annotations can be set to either public or private.  Private annotations cannot be read by people on the a leaderboard unless the Team or Synapse user has **Can Score** or **Admin** permissions on the Evaluation queue.  Public annotations can be viewed by any Team or user that at least has **Can View** permissions.

To learn how to create a wiki page, please visit [here](wikis.md).  Below are instructions on how to set up a leaderboard. You must know the Evaluation queue ID to do so; see the section on how to "Configure an Evaluation Queue" for instructions on finding the ID.

### Adding Leaderboard Widget

<img style="width: 80%;" src="/assets/images/add_leaderboard_widget.png">

### Configuring Leaderboard Widget

Once you click on **Leaderboard**, you will have to input your own query statement such as `select * from evaluation_9610091`.  Remember, 9610091 should be replaced with your own evaluation Id. To view all the columns available, click **Refresh Columns**.

<img style="width: 80%;" src="/assets/images/configure_leaderboard_widget.png">

Clicking **Refresh Columns** will add these default columns.

<img style="width: 80%;" src="/assets/images/leaderboard_columns.png">

### Saving Leaderboard Widget

If you are happy with your leaderboard configurations, save both the configurations and the wiki page to see the Leaderboard.

<img style="width: 80%;" src="/assets/images/leaderboard_on_wiki.png"><|MERGE_RESOLUTION|>--- conflicted
+++ resolved
@@ -168,9 +168,9 @@
 ```
 ## Submissions
 
-<<<<<<< HEAD
+
 Every submission you make to an Evaluation queue has a unique id.  This id should not be confused with Synapse ids which start with syn....  All submissions have a `Submission` and `SubmissionStatus` object.
-=======
+
 ##### Web
 
 Navigate to a file in Synapse and click on **Tools** in the upper right-hand corner.
@@ -181,7 +181,7 @@
 
 
 ## View Submissions of an Evaluation Queue
->>>>>>> 59184902
+
 
 ### Viewing Submissions
 
