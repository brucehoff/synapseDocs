--- conflicted
+++ resolved
@@ -3,32 +3,13 @@
 layout: default
 ---
 
-<<<<<<< HEAD
+
 <script src="//cdnjs.cloudflare.com/ajax/libs/jquery.matchHeight/0.7.0/jquery.matchHeight-min.js"></script>
-
 <script>
     $(function () {
         $('.subject-card').matchHeight();
     });
 </script>
-
-<style>
-
-=======
-<link href="//netdna.bootstrapcdn.com/bootstrap/3.0.0/css/bootstrap-glyphicons.css" rel="stylesheet"
-      xmlns="http://www.w3.org/1999/html" xmlns="http://www.w3.org/1999/html">
-<div id="bootstrap-overrides" class="container col-xs-12" style="padding-bottom: 100px; padding-left: 100px; color: #666666; line-height: 1.5em; font-size: 1.25em; width: 55%;">
-  <h2>Synapse Docs</h2>
-  <span class="rwd-line">Synapse is an open source software platform that </span>
-  <span class="rwd-line">scientists use to carry out, track, and communicate their
-  research in real time.</span>
-  </br>
-  </br>
-  <a  style="float:left; color: white; background-color: #1e7098; text-shadow: 0 0 0;" href="/articles/getting_started.html" type="button" class="btn btn-secondary">GET STARTED</a>
-</div>
->>>>>>> 40d09335
-
-</style>
 
 <div class="row" id="background">
 <div class="col-xs-12 col-md-6 col-lg-6" id="tagline">
