--- conflicted
+++ resolved
@@ -3,228 +3,6 @@
 layout: default
 ---
 
-<<<<<<< HEAD
-<style type="text/css">
-.navstripe {
-  text-align: center;
-  background-color: rgba(0, 0, 0, 0.26);
-  padding: 6px;
-  margin-top: 32px;
-  margin-left: -10px;
-  margin-right: -10px;
-}
-.navstripe .nav.nav-primary {
-  display: inline-block;
-  color: white;
-  margin: 0;
-  margin-top: 0;
-}
-.navstripe .nav.nav-primary a {
-  color: white;
-}
-.navstripe .nav.nav-primary a:hover {
-  color: #F0F0F0;
-}
-.navstripe .nav.nav-primary ul {
-  margin: 0;
-}
-.navstripe .nav.nav-primary ul li {
-  display: inline-block;
-  padding: 1px 12px;
-  margin: 0;
-}
-.visible-xxs {
-  display: none;
-}
-@media (max-width: 700px) {
-  .navstripe .nav.nav-primary ul li {
-    padding: 1px 0;
-  }
-  .visible-xxs {
-    display: block;
-  }
-}
-
-h3 {
-  font-size: 28px;
-}
-@media (max-width: 767px) {
-  .action h3 {
-    font-size: 16px;
-    font-weight: bold;
-  }
-  .action h3 span.subaction {
-    font-size: 14px;
-    font-weight: normal;
-  }
-}
-.container {
-  max-width: 960px;
-}
-.action {
-  display: inline-block;
-  margin-left: auto;
-  margin-right: auto;
-}
-.fa-faded {
-  color: #DDD;
-}
-.action .fa {
-  display: block;
-  margin-bottom: 8px;
-}
-.action a {
-  text-decoration: none;
-}
-.header, section, .section {
-  text-align: center;
-}
-section, .section {
-  margin-bottom: 50px;
-  padding-bottom: 50px;
-  background-image: url(images/hr.png);
-  background-repeat: no-repeat;
-  background-position: bottom center;
-}
-section:last-child, .section:last-child, section.last, .section.last {
-  background-image: none;
-}
-.section-intro {
-  margin-bottom: 36px;
-}
-.header {
-  padding: 80px 10px 0px 10px;
-  height: 100%;
-}
-.header h1 {
-  font-size: 120px;
-  margin-bottom: 0;
-}
-.header h5 {
-  font-weight: 200;
-  font-size: 17px;
-}
-.header h5.first {
-  font-weight: 600;
-}
-.header a {
-  color: #1e7098 !important;
-}
-.subaction {
-  color: grey;
-  font-size: 18px;
-}
-#example1-container {
-  padding: 24px 0 0 12px;
-  border: 1px solid #d9d9d9;
-  border-radius: 4px;
-}
-iframe#example1 {
-  border: none;
-  width: 600px;
-  height: 480px;
-}
-#example1-code {
-  padding-top: 16px;
-}
-#example1-code pre, #example1-code code {
-  text-align: left;
-  font-size: 11px;
-  line-height: 1.2;
-  overflow: auto;
-  white-space: pre;
-}
-
-.narrow {
-  max-width: 400px;
-  margin-left: auto;
-  margin-right: auto;
-}
-
-h6#main-credits {
-  display: block;
-  font-size: 28px;
-  font-weight: 200;
-  margin-top: -4px;
-  margin-bottom: 32px;
-}
-.slideshow-container {
-  max-width: 500px;
-  margin: 0 auto;
-}
-.bx-wrapper .bx-viewport {
-  left: 0;
-}
-.slide {
-  width: 490px;
-}
-</style>
-
-<link href="//netdna.bootstrapcdn.com/bootstrap/3.0.0/css/bootstrap-glyphicons.css" rel="stylesheet">
-
-<div class="header">
-  <h2>Welcome To the Synapse Docs</h2>
-  <h5>Newcomer? Get started with the <a href='/articles/getting_started.html'>Getting Started</a>.</h5> 
-   <h5>Already using Synapse? Check out our <a href='articles/howtos.html'>User Guide</a> to get</h5>
-   <h5> code snippets that make you more productive.</h5>
-   <h5>Have a specific question See our <a href='https://www.synapse.org/#!SynapseForum:default'>Forum.</a></h5>
-</div>
-
-<div class="header">
-  <div class="section">
-    <div class="row">
-      <div class="col-xs-3">
-        <div class="action">
-          <h3>
-            <a href="/articles/getting_started.html">
-                <span class="glyphicon glyphicon-ok-circle" aria-hidden="true"></span>
-              <i class="fa fa-picture-o fa-3x"></i>
-                Getting Started<br/>
-            </a>
-            <span class="subaction">"I am new to Synapse..."</span>
-          </h3>`
-        </div>
-      </div>
-      <div class="col-xs-3">
-        <div class="action">
-          <h3>
-            <a href="/articles/api_docs.html">
-              <span class="glyphicon glyphicon-file" aria-hidden="true"></span>
-              <i class="fa fa-road fa-3x"></i>
-                API Docs<br/>
-            </a>
-            <span class="subaction">Interact with Syanpse directly from programming languages.</span>
-          </h3>
-        </div>
-       </div>
-      <div class="col-xs-3">
-        <div class="action">
-          <h3>
-            <a href="/articles/user_guide.html">
-              <span class="glyphicon glyphicon-book" aria-hidden="true"></span>
-              <i class="fa fa-book fa-3x"></i>
-                User Guide<br/>
-            </a>
-            <span class="subaction">Learn to use Synapse.</span>
-          </h3>
-        </div>
-      </div>
-      <div class="col-xs-3">
-        <div class="action">
-          <h3>
-            <a href="https://www.synapse.org/#!SynapseForum:default">
-              <span class="glyphicon glyphicon-comment" aria-hidden="true"></span>
-              <i class="fa fa-book fa-3x"></i>
-              Forum<br/>
-            </a>
-            <span class="subaction">Ask questions or share your knowledge.  Search our knowledgebase.</span>
-          </h3>
-        </div>
-      </div>
-    </div>
-  </div>
-</div>
-=======
 <link href="//netdna.bootstrapcdn.com/bootstrap/3.0.0/css/bootstrap-glyphicons.css" rel="stylesheet">
 <div class="header">
 <div class="col-xs-12">
@@ -290,5 +68,4 @@
     </div>
   </div>
 </div>
->>>>>>> cecb2d75
 </div>