---
name: metadata-and-annotations
title: Metadata and Annotations
excerpt: Annotations are searchable and discoverable metadata. 
explanation: Annotations are a feature to systematically group and describe things in Synapse. Add Annotations to Files, Folders and Projects to surface search terms across datasets, helping users to find and query data. 
<<<<<<< HEAD
section: core-components
order: 1
=======
section: additional-components
order: 5
>>>>>>> 545de85c
---<|MERGE_RESOLUTION|>--- conflicted
+++ resolved
@@ -3,11 +3,6 @@
 title: Metadata and Annotations
 excerpt: Annotations are searchable and discoverable metadata. 
 explanation: Annotations are a feature to systematically group and describe things in Synapse. Add Annotations to Files, Folders and Projects to surface search terms across datasets, helping users to find and query data. 
-<<<<<<< HEAD
 section: core-components
-order: 1
-=======
-section: additional-components
-order: 5
->>>>>>> 545de85c
+order: 7
 ---