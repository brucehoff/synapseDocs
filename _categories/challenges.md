---
name: challenges
title: Challenges
excerpt: Synapse is being used to run Scientific Computing Challenges. Use these articles to find out more!
explanation: Synapse is being used to run Scientific Computing Challenges. Use these articles to find out more!
<<<<<<< HEAD
section: core-components
order: 3
=======
section: additional-components
order: 11
>>>>>>> 545de85c
---<|MERGE_RESOLUTION|>--- conflicted
+++ resolved
@@ -3,11 +3,6 @@
 title: Challenges
 excerpt: Synapse is being used to run Scientific Computing Challenges. Use these articles to find out more!
 explanation: Synapse is being used to run Scientific Computing Challenges. Use these articles to find out more!
-<<<<<<< HEAD
 section: core-components
-order: 3
-=======
-section: additional-components
-order: 11
->>>>>>> 545de85c
+order: 9
 ---