--- conflicted
+++ resolved
@@ -1,13 +1,8 @@
 ---
 title: Making a Project
 layout: article
-<<<<<<< HEAD
-excerpt: An overview of Synapse Projects.
-category: projects
-=======
 excerpt: All content in Synapse is stored within Projects. Start here to set up your first Project.
 category: [onboarding]
->>>>>>> fda9201d
 order: 2
 ---
 
