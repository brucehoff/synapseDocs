--- conflicted
+++ resolved
@@ -1,13 +1,8 @@
 ---
 title: "Wikis"
 layout: article
-<<<<<<< HEAD
 excerpt: Create Wikis to provide narrative content for your research.
-category: [ collaboration-and-communication, onboarding ]
-=======
-excerpt: Create wikis to provide narrative content for your research.
 category: collaboration-and-communication
->>>>>>> 74e302ed
 ---
 
 <style>
