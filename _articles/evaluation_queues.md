--- conflicted
+++ resolved
@@ -25,11 +25,8 @@
 
 {% include note.html content="The name of your evaluation queue MUST be unique, otherwise the queue will not be created." %}
 
-<<<<<<< HEAD
+
 ### Setting Quotas on an Evaluation Queue
-=======
-Using the Evaluation ID, we can configure the `quota` parameters of this evaluation queue with the R or Python client.
->>>>>>> 3a756358
 
 Optionally, you can restrict how things are submitted by using a quota.
 
