--- conflicted
+++ resolved
@@ -1,13 +1,8 @@
 ---
 title: "User Types including Certified Users"
 layout: article
-<<<<<<< HEAD
 excerpt: Learn about the privileges and responsibilities associated with each of the three levels of Synapse Users.
-category: [governance, onboarding]
-=======
-excerpt: Find out about the three levels of Synapse users and the privileges and responsibilities associated with each level.
 category: governance
->>>>>>> 74e302ed
 order: 3
 ---
 
