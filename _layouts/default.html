<!DOCTYPE html PUBLIC "-//W3C//DTD XHTML 1.0 Transitional//EN" "http://www.w3.org/TR/xhtml1/DTD/xhtml1-transitional.dtd">

<html lang='en'>
  <body>
    {% include header.html %}
<<<<<<< HEAD
    <div class='container' style='height:100%'>
=======
    <div class='container' style='height:100%; padding:0 0 0 0; width:100%;'>
>>>>>>> cecb2d75
      {{ content }}
<div id="footer-index">
    {% include footer.html %}
</div>
</div>
</body>
</html><|MERGE_RESOLUTION|>--- conflicted
+++ resolved
@@ -3,11 +3,7 @@
 <html lang='en'>
   <body>
     {% include header.html %}
-<<<<<<< HEAD
-    <div class='container' style='height:100%'>
-=======
     <div class='container' style='height:100%; padding:0 0 0 0; width:100%;'>
->>>>>>> cecb2d75
       {{ content }}
 <div id="footer-index">
     {% include footer.html %}
